--- conflicted
+++ resolved
@@ -31,11 +31,7 @@
       - name: setup-node
         uses: actions/setup-node@v4
         with:
-<<<<<<< HEAD
-          node-version: "22.17.1"
-=======
           node-version: "22.18.0"
->>>>>>> 2582d8bf
 
       - name: create-archives
         run: |
