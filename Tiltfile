load("ext://dotenv", "dotenv")

# admin has been scrubbed, so all names including admin were very hard to read. To avoid that, scrubbing is disabled
secret_settings(disable_scrub=True)

if os.path.exists(".env"):
    dotenv(fn=".env")

config.define_bool("debug")
cfg = config.parse()
backend_debug = cfg.get("debug", False)

core_library_context = "./libs"


def libs_ignore_except(include_libs):
    """Return a list of paths to ignore for docker builds under the project root.

    include_libs: list of folder names under ./libs that should NOT be ignored.
    All other folders under ./libs will be ignored to avoid triggering rebuilds when
    unrelated libraries change.
    """
    all_libs = [
        "admin-api-lib",
        "extractor-api-lib",
        "rag-core-api",
        "rag-core-lib",
    ]
    ignore = []
    for lib in all_libs:
        if lib not in include_libs:
            ignore.append("libs/%s/" % lib)
    return ignore


def create_linter_command(folder_name, name):
    # Use TEST=1 for libs Dockerfile, dev=1 for service Dockerfiles
    build_arg = "TEST=1" if folder_name == "./libs" else "dev=1"
    return (
        "docker build -t "
        + name
        + " --build-arg "
        + build_arg
        + " -f "
        + folder_name
        + "/Dockerfile .;docker run --rm --entrypoint make "
        + name
        + " lint"
    )


def create_test_command(folder_name, name):
    # Use TEST=1 for libs Dockerfile, dev=1 for service Dockerfiles
    build_arg = "TEST=1" if folder_name == "./libs" else "dev=1"
    return (
        "docker build -t "
        + name
        + " --build-arg "
        + build_arg
        + " -f "
        + folder_name
        + "/Dockerfile .;docker run --rm --entrypoint make "
        + name
        + " test"
    )


########################################################################################################################
########################################## build helm charts ###########################################################
########################################################################################################################
local_resource(
    "core helm chart",
    cmd="cd ./infrastructure/rag && helm dependency update",
    ignore=[
        "infrastructure/rag/charts/keydb-0.48.0.tgz",
        "infrastructure/rag/charts/minio-14.6.7.tgz",
        "infrastructure/rag/charts/langfuse-0.29.1.tgz",
        "infrastructure/rag/charts/qdrant-0.9.1.tgz",
        "infrastructure/rag/charts/ollama-0.29.1.tgz",
    ],
    labels=["helm"],
)
########################################################################################################################
############################## create k8s namespaces, if they don't exist ##############################################
########################################################################################################################

namespace = "rag"


def create_namespace_if_notexist(namespace):
    check_namespace_cmd = "kubectl get namespace %s --ignore-not-found" % namespace
    create_namespace_cmd = "kubectl create namespace %s" % namespace
    existing_namespace = local(check_namespace_cmd, quiet=True)
    print("existing_namespace: %s" % existing_namespace)
    if not existing_namespace:
        print("Creating namespace: %s" % namespace)
        local(create_namespace_cmd)


create_namespace_if_notexist(namespace)

########################################################################################################################
################################## core testing & linting ##############################################################
########################################################################################################################

# Add linting trigger
local_resource(
    "RAG core library linting",
    """set -e
    docker build -t rag_core --build-arg TEST=0 -f libs/Dockerfile libs;
    docker run --rm rag_core make lint""",
    labels=["linting"],
    auto_init=False,
    trigger_mode=TRIGGER_MODE_AUTO,
    allow_parallel=True,
)

# Add testing trigger
local_resource(
    "RAG core lib testing",
    """set -e
    docker build -t rag_core_lib --build-arg DIRECTORY=rag-core-lib --build-arg TEST=1 -f libs/Dockerfile libs;
    docker run --rm rag_core_lib make test""",
    labels=["test"],
    auto_init=False,
    trigger_mode=TRIGGER_MODE_AUTO,
    allow_parallel=True,
)

local_resource(
    "RAG core API testing",
    """set -e
    docker build -t rag_core_api --build-arg DIRECTORY=rag-core-api --build-arg TEST=1 -f libs/Dockerfile libs;
    docker run --rm rag_core_api make test""",
    labels=["test"],
    auto_init=False,
    trigger_mode=TRIGGER_MODE_AUTO,
    allow_parallel=True,
)

local_resource(
    "Admin API lib testing",
    """set -e
    docker build -t admin_api_lib --build-arg DIRECTORY=admin-api-lib --build-arg TEST=1 -f libs/Dockerfile libs;
    docker run --rm admin_api_lib make test""",
    labels=["test"],
    auto_init=False,
    trigger_mode=TRIGGER_MODE_AUTO,
    allow_parallel=True,
)

local_resource(
    "Extractor API lib testing",
    """set -e
    docker build -t extractor_api_lib --build-arg DIRECTORY=extractor-api-lib --build-arg TEST=1 -f libs/Dockerfile libs;
    docker run --rm extractor_api_lib make test""",
    labels=["test"],
    auto_init=False,
    trigger_mode=TRIGGER_MODE_AUTO,
    allow_parallel=True,
)


########################################################################################################################
################################## build backend_rag image and do live update ##########################################
########################################################################################################################

<<<<<<< HEAD
IGNORE_BASE = [
    "infrastructure/",
    "services/frontend/",
=======
# Base ignore patterns applied to docker_builds that reference IGNORE_BASE.
# These are files and directories that should not trigger rebuilds: build artifacts,
# Python caches, test caches, virtualenvs, node_modules, and other OS/tooling files.
IGNORE_BASE = [
    # project directories we don't want to include in build context
    "infrastructure/",
    "services/frontend/",
    # Python caches and bytecode
    "**/__pycache__/",
    "**/*.pyc",
    "**/*.pyo",
    "**/*.py[co]",
    ".pytest_cache/",
    "**/.pytest_cache/",
    ".mypy_cache/",
    # virtualenvs / local python envs
    ".venv/",
    "venv/",
    "env/",
    # build artifacts
    "build/",
    "dist/",
    "*.egg-info/",
    # tooling caches
    "node_modules/",
    "**/node_modules/",
    "services/frontend/node_modules/",
    # OS / editor files
    "**/.DS_Store",
    "*.swp",
    "*.swo",
    # pytest / test caches inside libs
    "**/.pytest_cache/",
    # nix / package manager locks and temp files (optional)
    "**/.cache/",
>>>>>>> 4c8e961d
]

# NOTE: full image names should match the one in the helm chart values.yaml!
registry = "ghcr.io/stackitcloud/rag-template"
rag_api_image_name = "rag-backend"

backend_context = "./services/rag-backend"
rag_api_full_image_name = "%s/%s" % (registry, rag_api_image_name)
docker_build(
    rag_api_full_image_name,
    ".",
    build_args={
        "dev": "1" if backend_debug else "0",
    },
    live_update=[
        sync(backend_context, "/app/services/rag-backend"),
        sync(core_library_context+"/rag-core-api", "/app/libs/rag-core-api"),
        sync(core_library_context+"/rag-core-lib", "/app/libs/rag-core-lib"),
    ],
    dockerfile=backend_context + "/Dockerfile",
<<<<<<< HEAD
    ignore=IGNORE_BASE
=======
    ignore=IGNORE_BASE + libs_ignore_except(["rag-core-api", "rag-core-lib"])
>>>>>>> 4c8e961d
)

# Add linter trigger
local_resource(
    "RAG backend linting",
    create_linter_command(backend_context, "back"),
    labels=["linting"],
    auto_init=False,
    trigger_mode=TRIGGER_MODE_AUTO,
    allow_parallel=True,
)

# Add test trigger
local_resource(
    "RAG backend testing",
    create_test_command(backend_context, "back"),
    labels=["test"],
    auto_init=False,
    trigger_mode=TRIGGER_MODE_AUTO,
    allow_parallel=True,
)

################################## build mcp image and do live update ##################################################
# NOTE: full image names should match the one in the helm chart values.yaml!
registry = "ghcr.io/stackitcloud/rag-template"
mcp_image_name = "mcp-server"

mcp_context = "./services/mcp-server"
mcp_full_image_name = "%s/%s" % (registry, mcp_image_name)
docker_build(
    mcp_full_image_name,
    ".",
    build_args={
        "dev": "1" if backend_debug else "0",
    },
    live_update=[
        sync(mcp_context, "/app/services/mcp-server"),
    ],
    dockerfile=mcp_context + "/Dockerfile",
<<<<<<< HEAD
    ignore=IGNORE_BASE,
=======
    ignore=IGNORE_BASE + libs_ignore_except([]),
>>>>>>> 4c8e961d
)

# Add linter trigger
local_resource(
    "MCP server linting",
    create_linter_command(mcp_context, "back"),
    labels=["linting"],
    auto_init=False,
    trigger_mode=TRIGGER_MODE_AUTO,
    allow_parallel=True,
)

########################################################################################################################
################################## build admin backend image and do live update ########################################
########################################################################################################################

# NOTE: full image names should match the one in the helm chart values.yaml!
registry = "ghcr.io/stackitcloud/rag-template"
admin_api_image_name = "admin-backend"

admin_backend_context = "./services/admin-backend"
admin_api_full_image_name = "%s/%s" % (registry, admin_api_image_name)
docker_build(
    admin_api_full_image_name,
    ".",
    build_args={
        "dev": "1" if backend_debug else "0",
    },
    live_update=[
        sync(admin_backend_context, "/app/services/admin-backend"),
    sync(core_library_context + "/rag-core-lib", "/app/libs/rag-core-lib"),
    sync(core_library_context + "/admin-api-lib", "/app/libs/admin-api-lib"),
    ],
    dockerfile=admin_backend_context + "/Dockerfile",
<<<<<<< HEAD
    ignore=IGNORE_BASE,
=======
    # Ignore rag-core-api for this build context so changes in that library
    # don't trigger admin-backend rebuilds (admin-backend doesn't COPY rag-core-api)
    ignore=IGNORE_BASE + libs_ignore_except(["rag-core-lib", "admin-api-lib"]),
>>>>>>> 4c8e961d
)

# Add linter trigger
local_resource(
    "Admin backend linting",
    create_linter_command(admin_backend_context, "adminback"),
    labels=["linting"],
    auto_init=False,
    trigger_mode=TRIGGER_MODE_MANUAL,
    allow_parallel=True,
)

# Add test trigger
local_resource(
    "Admin backend testing",
    create_test_command(admin_backend_context, "adminback"),
    labels=["test"],
    auto_init=False,
    trigger_mode=TRIGGER_MODE_MANUAL,
    allow_parallel=True,
)

########################################################################################################################
################################## build document extractor image and do live update ##############################################
########################################################################################################################

# NOTE: full image names should match the one in the helm chart values.yaml!
registry = "ghcr.io/stackitcloud/rag-template"
document_extractor_image_name = "document-extractor"

extractor_context = "./services/document-extractor"
document_extractor_full_image_name = "%s/%s" % (registry, document_extractor_image_name)
docker_build(
    document_extractor_full_image_name,
    ".",
    build_args={
        "dev": "1" if backend_debug else "0",
    },
    live_update=[
        sync(extractor_context, "/app/services/document-extractor"),
        sync(core_library_context +"/extractor-api-lib", "/app/libs/extractor-api-lib"),
        ],
    dockerfile=extractor_context + "/Dockerfile",
<<<<<<< HEAD
    ignore=IGNORE_BASE,
=======
    ignore=IGNORE_BASE + libs_ignore_except(["extractor-api-lib"]),
>>>>>>> 4c8e961d
)

# Add linter trigger
local_resource(
    "Extractor linting",
    create_linter_command(extractor_context, "extractor"),
    labels=["linting"],
    auto_init=False,
    trigger_mode=TRIGGER_MODE_MANUAL,
    allow_parallel=True,
)

# Add test trigger
local_resource(
    "Extractor testing",
    create_test_command(extractor_context, "extractor"),
    labels=["test"],
    auto_init=False,
    trigger_mode=TRIGGER_MODE_MANUAL,
    allow_parallel=True,
)


########################################################################################################################
################################## build frontend image and do live update #############################################
########################################################################################################################

frontend_context = "./services/frontend"
frontend_image_name = "%s/frontend" % (registry)

docker_build(
    frontend_image_name,
    ".",
    dockerfile="./services/frontend/apps/chat-app/Dockerfile",
    # Sync only built assets into the writable Nginx html volume.
    # Avoid syncing sources/.nx into read-only paths in the runtime image.
    live_update=[
        sync("./services/frontend/dist/apps/chat-app", "/usr/share/nginx/html"),
        sync("./services/frontend/dist/libs", "/usr/share/nginx/html/libs"),
    ],
    ignore=[
<<<<<<< HEAD
        "infrastructure/",
        "services/frontend/.nx/",
        "services/frontend/tmp/",
        "services/frontend/node_modules/",
=======
        # exclude non-frontend areas
        "libs/",
        "services/admin-backend/",
        "services/rag-backend/",
        "services/document-extractor/",
        "services/mcp-server/",
        "infrastructure/",
        "tools/",
        "docs/",
        ".github/",
        ".vscode/",
        # caches/artifacts
        "**/__pycache__/",
        "**/.pytest_cache/",
        ".mypy_cache/",
        ".venv/",
        "venv/",
        "env/",
        "build/",
        "dist/",
        "*.egg-info/",
        # frontend-specific caches
        "services/frontend/.nx/",
        "services/frontend/tmp/",
        "services/frontend/node_modules/",
        # OS/editor files
        ".DS_Store",
        "*.swp",
        "*.swo",
>>>>>>> 4c8e961d
    ],
)

########################################################################################################################
################################## build admin frontend image and do live update ########################################
########################################################################################################################

adminfrontend_context = "./services/frontend"
adminfrontend_image_name = "%s/admin-frontend" % (registry)
docker_build(
    adminfrontend_image_name,
    ".",
    dockerfile="services/frontend/apps/admin-app/Dockerfile",
    # Sync only built assets into the writable Nginx html volume.
    live_update=[
        sync("./services/frontend/dist/apps/admin-app", "/usr/share/nginx/html"),
        sync("./services/frontend/dist/libs", "/usr/share/nginx/html/libs"),
    ],
    ignore=[
<<<<<<< HEAD
        "infrastructure/",
        "services/frontend/.nx/",
        "services/frontend/tmp/",
        "services/frontend/node_modules/",
=======
        # exclude non-frontend areas
        "libs/",
        "services/admin-backend/",
        "services/rag-backend/",
        "services/document-extractor/",
        "services/mcp-server/",
        "infrastructure/",
        "tools/",
        "docs/",
        ".github/",
        ".vscode/",
        # caches/artifacts
        "**/__pycache__/",
        "**/.pytest_cache/",
        ".mypy_cache/",
        ".venv/",
        "venv/",
        "env/",
        "build/",
        "dist/",
        "*.egg-info/",
        # frontend-specific caches
        "services/frontend/.nx/",
        "services/frontend/tmp/",
        "services/frontend/node_modules/",
        # OS/editor files
        ".DS_Store",
        "*.swp",
        "*.swo",
>>>>>>> 4c8e961d
    ],
)


########################################################################################################################
############################ deploy local rag chart (back-/frontend) and forward port #############################
########################################################################################################################
value_override = [
    # secrets env
    "shared.secrets.s3.accessKey=%s" % os.environ["S3_ACCESS_KEY_ID"],
    "shared.secrets.s3.secretKey=%s" % os.environ["S3_SECRET_ACCESS_KEY"],
    "backend.secrets.basicAuth=%s" % os.environ["BASIC_AUTH"],
    "backend.secrets.langfuse.publicKey=%s" % os.environ["LANGFUSE_PUBLIC_KEY"],
    "backend.secrets.langfuse.secretKey=%s" % os.environ["LANGFUSE_SECRET_KEY"],
    "backend.secrets.ragas.openaiApikey=%s" % os.environ["RAGAS_OPENAI_API_KEY"],
    "frontend.secrets.viteAuth.VITE_AUTH_USERNAME=%s" % os.environ["VITE_AUTH_USERNAME"],
    "frontend.secrets.viteAuth.VITE_AUTH_PASSWORD=%s" % os.environ["VITE_AUTH_PASSWORD"],
    # variables
    "shared.debug.backend.enabled=%s" % backend_debug,
    "features.frontend.enabled=true",
    "features.minio.enabled=true",
    "shared.config.tls.enabled=false",
    "shared.ssl=false",
    "shared.config.basicAuth.enabled=true",
    "features.mcp.enabled=true",
    # ingress host names
    "backend.ingress.host.name=rag.localhost",
    # langfuse
    "langfuse.langfuse.additionalEnv[0].name=LANGFUSE_INIT_ORG_ID",
    "langfuse.langfuse.additionalEnv[0].value=\"%s\"" % os.environ["LANGFUSE_INIT_ORG_ID"],
    "langfuse.langfuse.additionalEnv[1].name=LANGFUSE_INIT_PROJECT_ID",
    "langfuse.langfuse.additionalEnv[1].value=\"%s\"" % os.environ["LANGFUSE_INIT_PROJECT_ID"],
    "langfuse.langfuse.additionalEnv[2].name=LANGFUSE_INIT_PROJECT_PUBLIC_KEY",
    "langfuse.langfuse.additionalEnv[2].value=%s" % os.environ["LANGFUSE_INIT_PROJECT_PUBLIC_KEY"],
    "langfuse.langfuse.additionalEnv[3].name=LANGFUSE_INIT_PROJECT_SECRET_KEY",
    "langfuse.langfuse.additionalEnv[3].value=%s" % os.environ["LANGFUSE_INIT_PROJECT_SECRET_KEY"],
    "langfuse.langfuse.additionalEnv[4].name=LANGFUSE_INIT_USER_EMAIL",
    "langfuse.langfuse.additionalEnv[4].value=%s" % os.environ["LANGFUSE_INIT_USER_EMAIL"],
    "langfuse.langfuse.additionalEnv[5].name=LANGFUSE_INIT_USER_PASSWORD",
    "langfuse.langfuse.additionalEnv[5].value=%s" % os.environ["LANGFUSE_INIT_USER_PASSWORD"],
    "langfuse.langfuse.additionalEnv[6].name=LANGFUSE_INIT_USER_NAME",
    "langfuse.langfuse.additionalEnv[6].value=%s" % os.environ["LANGFUSE_INIT_USER_NAME"],
]

def has_confluence_config():
    required_keys = ["CONFLUENCE_TOKEN", "CONFLUENCE_URL", "CONFLUENCE_SPACE_KEY"]
    for key in required_keys:
        if key not in os.environ:
            return False
    return True

if has_confluence_config():
    token = os.environ["CONFLUENCE_TOKEN"].replace(",", "\\,")
    url = os.environ["CONFLUENCE_URL"].replace(",", "\\,")
    space_key = os.environ["CONFLUENCE_SPACE_KEY"].replace(",", "\\,")

    confluence_settings = [
        "adminBackend.secrets.confluenceLoader.token=%s" % token,
        "adminBackend.envs.confluenceLoader.CONFLUENCE_URL=%s" % url,
        "adminBackend.envs.confluenceLoader.CONFLUENCE_SPACE_KEY=%s" % space_key,
    ]

    if os.environ.get("CONFLUENCE_VERIFY_SSL"):
        verify_ssl = os.environ["CONFLUENCE_VERIFY_SSL"].replace(",", "\\,")
        confluence_settings.append("adminBackend.envs.confluenceLoader.CONFLUENCE_VERIFY_SSL=%s" % verify_ssl)
    if os.environ.get("CONFLUENCE_DOCUMENT_NAME"):
        document_names = os.environ["CONFLUENCE_DOCUMENT_NAME"].replace(",", "\\,")
        confluence_settings.append("adminBackend.envs.confluenceLoader.CONFLUENCE_DOCUMENT_NAME=%s" % document_names)
    value_override.extend(confluence_settings)

if os.environ.get("STACKIT_VLLM_API_KEY", False):
    stackit_vllm_settings = [
        "backend.secrets.stackitVllm.apiKey=%s" % os.environ["STACKIT_VLLM_API_KEY"],
    ]
    value_override.extend(stackit_vllm_settings)

if os.environ.get("STACKIT_EMBEDDER_API_KEY", False):
    stackit_embedder_settings = [
        "backend.secrets.stackitEmbedder.apiKey=%s" % os.environ["STACKIT_EMBEDDER_API_KEY"],
    ]
    value_override.extend(stackit_embedder_settings)


yaml = helm(
    "./infrastructure/rag",
    name="rag",
    namespace="rag",
    values=[
        "./infrastructure/rag/values.yaml",
    ],
    set=value_override,
)

k8s_yaml(yaml)

k8s_resource(
    "backend",
    links=[
        link("http://localhost:8888/docs", "Swagger UI"),
    ],
    port_forwards=[
        port_forward(
            8888,
            container_port=8080,
            name="Backend-Service-Portforward",
        ),
        port_forward(
            31415,
            container_port=31415,
            name="Backend-Debugger",
        ),
        port_forward(
            9090,
            container_port=8000,
            name="MCP-Server",
        )
    ],
    labels=["backend"],
)

k8s_resource(
    "extractor",
    links=[
        link("http://localhost:8081/docs", "Swagger UI"),
    ],
    port_forwards=[
        port_forward(
            8081,
            container_port=8080,
            name="Extractor-Service-Portforward",
        ),
        port_forward(
            31416,
            container_port=31415,
            name="Backend-Debugger",
        ),
    ],
    labels=["backend"],
)

k8s_resource(
    "admin-backend",
    links=[
        link("http://admin.rag.localhost/api/docs", "Swagger UI"),
    ],
    port_forwards=[
        port_forward(
            31417,
            container_port=31415,
            name="Backend-Debugger",
        ),
    ],
    labels=["backend"],
)


k8s_resource(
    "frontend",
    links=[
        link("http://rag.localhost", "Chat App"),
    ],
    labels=["frontend"],
)

k8s_resource(
    "admin-frontend",
    links=[
        link("http://admin.rag.localhost/", "Chat Admin App"),
    ],
    labels=["frontend"],
)


########################################################################################################################
############################################### port forwarding qdrant #################################################
########################################################################################################################

k8s_resource(
    "rag-qdrant",
    port_forwards=[
        port_forward(
            6333,
            container_port=6333,
            name="Qdrant dashboard",
            link_path="/dashboard",
        ),
    ],
    labels=["infrastructure"],
)

########################################################################################################################
###################################### port forwarding langfuse  #######################################################
########################################################################################################################

k8s_resource(
    "rag-langfuse-web",
    port_forwards=[
        port_forward(
            3000,
            container_port=3000,
            name="Langfuse Web",
        ),
    ],
    labels=["infrastructure"],
)

########################################################################################################################
###################################### port forwarding minio  #######################################################
########################################################################################################################

k8s_resource(
    "rag-minio",
    port_forwards=[
        port_forward(
            9001,
            container_port=9001,
            name="minio ui",
        ),
    ],
    labels=["infrastructure"],
)

# Frontend test and lint resources (matching GitHub Actions)
local_resource(
    'Frontend testing',
    cmd='cd services/frontend && npm run test',
    deps=['services/frontend/apps', 'services/frontend/libs'],
    labels=['test'],
    auto_init=False,
    trigger_mode=TRIGGER_MODE_MANUAL,
    allow_parallel=True,
)

local_resource(
    'Frontend linting',
    cmd='cd services/frontend && npm run eslint',
    deps=['services/frontend/apps', 'services/frontend/libs'],
    labels=['linting'],
    auto_init=False,
    trigger_mode=TRIGGER_MODE_MANUAL,
    allow_parallel=True,
)

# Infrastructure validation resources (matching GitHub Actions)
local_resource(
    'Terraform format check',
    cmd='cd infrastructure/terraform && terraform fmt -check -recursive',
    deps=['infrastructure/terraform'],
    labels=['linting'],
    auto_init=False,
    trigger_mode=TRIGGER_MODE_MANUAL,
    allow_parallel=True,
)

local_resource(
    'Terraform validate',
    cmd='cd infrastructure/terraform && terraform init -backend=false && terraform validate',
    deps=['infrastructure/terraform'],
    labels=['linting'],
    auto_init=False,
    trigger_mode=TRIGGER_MODE_MANUAL,
    allow_parallel=True,
)

local_resource(
    'Helm chart validation',
    cmd='helm lint infrastructure/rag/',
    deps=['infrastructure/rag'],
    labels=['linting'],
    auto_init=False,
    trigger_mode=TRIGGER_MODE_MANUAL,
    allow_parallel=True,
)<|MERGE_RESOLUTION|>--- conflicted
+++ resolved
@@ -165,11 +165,6 @@
 ################################## build backend_rag image and do live update ##########################################
 ########################################################################################################################
 
-<<<<<<< HEAD
-IGNORE_BASE = [
-    "infrastructure/",
-    "services/frontend/",
-=======
 # Base ignore patterns applied to docker_builds that reference IGNORE_BASE.
 # These are files and directories that should not trigger rebuilds: build artifacts,
 # Python caches, test caches, virtualenvs, node_modules, and other OS/tooling files.
@@ -205,7 +200,6 @@
     "**/.pytest_cache/",
     # nix / package manager locks and temp files (optional)
     "**/.cache/",
->>>>>>> 4c8e961d
 ]
 
 # NOTE: full image names should match the one in the helm chart values.yaml!
@@ -226,11 +220,7 @@
         sync(core_library_context+"/rag-core-lib", "/app/libs/rag-core-lib"),
     ],
     dockerfile=backend_context + "/Dockerfile",
-<<<<<<< HEAD
-    ignore=IGNORE_BASE
-=======
     ignore=IGNORE_BASE + libs_ignore_except(["rag-core-api", "rag-core-lib"])
->>>>>>> 4c8e961d
 )
 
 # Add linter trigger
@@ -270,11 +260,7 @@
         sync(mcp_context, "/app/services/mcp-server"),
     ],
     dockerfile=mcp_context + "/Dockerfile",
-<<<<<<< HEAD
-    ignore=IGNORE_BASE,
-=======
     ignore=IGNORE_BASE + libs_ignore_except([]),
->>>>>>> 4c8e961d
 )
 
 # Add linter trigger
@@ -309,13 +295,9 @@
     sync(core_library_context + "/admin-api-lib", "/app/libs/admin-api-lib"),
     ],
     dockerfile=admin_backend_context + "/Dockerfile",
-<<<<<<< HEAD
-    ignore=IGNORE_BASE,
-=======
     # Ignore rag-core-api for this build context so changes in that library
     # don't trigger admin-backend rebuilds (admin-backend doesn't COPY rag-core-api)
     ignore=IGNORE_BASE + libs_ignore_except(["rag-core-lib", "admin-api-lib"]),
->>>>>>> 4c8e961d
 )
 
 # Add linter trigger
@@ -359,11 +341,7 @@
         sync(core_library_context +"/extractor-api-lib", "/app/libs/extractor-api-lib"),
         ],
     dockerfile=extractor_context + "/Dockerfile",
-<<<<<<< HEAD
-    ignore=IGNORE_BASE,
-=======
     ignore=IGNORE_BASE + libs_ignore_except(["extractor-api-lib"]),
->>>>>>> 4c8e961d
 )
 
 # Add linter trigger
@@ -405,12 +383,6 @@
         sync("./services/frontend/dist/libs", "/usr/share/nginx/html/libs"),
     ],
     ignore=[
-<<<<<<< HEAD
-        "infrastructure/",
-        "services/frontend/.nx/",
-        "services/frontend/tmp/",
-        "services/frontend/node_modules/",
-=======
         # exclude non-frontend areas
         "libs/",
         "services/admin-backend/",
@@ -440,7 +412,6 @@
         ".DS_Store",
         "*.swp",
         "*.swo",
->>>>>>> 4c8e961d
     ],
 )
 
@@ -460,12 +431,6 @@
         sync("./services/frontend/dist/libs", "/usr/share/nginx/html/libs"),
     ],
     ignore=[
-<<<<<<< HEAD
-        "infrastructure/",
-        "services/frontend/.nx/",
-        "services/frontend/tmp/",
-        "services/frontend/node_modules/",
-=======
         # exclude non-frontend areas
         "libs/",
         "services/admin-backend/",
@@ -495,7 +460,6 @@
         ".DS_Store",
         "*.swp",
         "*.swo",
->>>>>>> 4c8e961d
     ],
 )
 
