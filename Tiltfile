load("ext://dotenv", "dotenv")

# admin has been scrubbed, so all names including admin were very hard to read. To avoid that, scrubbing is disabled
secret_settings(disable_scrub=True)

if os.path.exists(".env"):
    dotenv(fn=".env")

config.define_bool("debug")
config.define_bool("dev")
cfg = config.parse()
backend_debug = cfg.get("debug", False)
dev_mode = cfg.get("dev", False)

# Print mode information
if dev_mode:
    print("🚀 Running in DEVELOPMENT mode (using Dockerfile.dev)")
    print("   - Live code updates enabled")
    print("   - Fast iteration optimized builds")
else:
    print("🏭 Running in PRODUCTION mode (using Dockerfile)")
    print("   - Production-optimized builds")
    print("   - No live updates")

core_library_context = "./libs"


def libs_ignore_except(include_libs):
    """Return a list of paths to ignore for docker builds under the project root.

    include_libs: list of folder names under ./libs that should NOT be ignored.
    All other folders under ./libs will be ignored to avoid triggering rebuilds when
    unrelated libraries change.
    """
    all_libs = [
        "admin-api-lib",
        "extractor-api-lib",
        "rag-core-api",
        "rag-core-lib",
    ]
    ignore = []
    for lib in all_libs:
        if lib not in include_libs:
            ignore.append("libs/%s/" % lib)
    return ignore


def create_linter_command(folder_name, name):
    # Build with appropriate Dockerfile based on context
    if folder_name == "./libs":
        dockerfile = folder_name + "/Dockerfile"
        build_args = " --build-arg TEST=0"
    else:
        # For services, always use .dev for testing/linting (dev tools needed)
        dockerfile = folder_name + "/Dockerfile.dev"
        build_args = ""
    return (
        "docker build -t "
        + name
        + build_args
        + " -f "
        + dockerfile
        + " .;docker run --rm --entrypoint make "
        + name
        + " lint"
    )


def create_test_command(folder_name, name):
    # Build with appropriate Dockerfile based on context
    if folder_name == "./libs":
        dockerfile = folder_name + "/Dockerfile"
        build_args = " --build-arg TEST=1"
    else:
        # For services, always use .dev for testing/linting (dev tools needed)
        dockerfile = folder_name + "/Dockerfile.dev"
        build_args = ""
    return (
        "docker build -t "
        + name
        + build_args
        + " -f "
        + dockerfile
        + " .;docker run --rm --entrypoint make "
        + name
        + " test"
    )


########################################################################################################################
########################################## build helm charts ###########################################################
########################################################################################################################
local_resource(
    "core helm chart",
    cmd="cd ./infrastructure/rag && helm dependency update",
    ignore=[
        "infrastructure/rag/charts/keydb-0.48.0.tgz",
        "infrastructure/rag/charts/minio-14.6.7.tgz",
        "infrastructure/rag/charts/langfuse-0.29.1.tgz",
        "infrastructure/rag/charts/qdrant-0.9.1.tgz",
        "infrastructure/rag/charts/ollama-0.29.1.tgz",
    ],
    labels=["helm"],
)
########################################################################################################################
############################## create k8s namespaces, if they don't exist ##############################################
########################################################################################################################

namespace = "rag"


def create_namespace_if_notexist(namespace):
    check_namespace_cmd = "kubectl get namespace %s --ignore-not-found" % namespace
    create_namespace_cmd = "kubectl create namespace %s" % namespace
    existing_namespace = local(check_namespace_cmd, quiet=True)
    print("existing_namespace: %s" % existing_namespace)
    if not existing_namespace:
        print("Creating namespace: %s" % namespace)
        local(create_namespace_cmd)


create_namespace_if_notexist(namespace)

########################################################################################################################
################################## core testing & linting ##############################################################
########################################################################################################################

# Add linting trigger
local_resource(
    "RAG core library linting",
    """set -e
    docker build -t rag_core --build-arg TEST=0 -f libs/Dockerfile libs;
    docker run --rm rag_core make lint""",
    labels=["linting"],
    auto_init=False,
    trigger_mode=TRIGGER_MODE_AUTO,
    allow_parallel=True,
)

# Add testing trigger
local_resource(
    "RAG core lib testing",
    """set -e
    docker build -t rag_core_lib --build-arg DIRECTORY=rag-core-lib --build-arg TEST=1 -f libs/Dockerfile libs;
    docker run --rm rag_core_lib make test""",
    labels=["test"],
    auto_init=False,
    trigger_mode=TRIGGER_MODE_AUTO,
    allow_parallel=True,
)

local_resource(
    "RAG core API testing",
    """set -e
    docker build -t rag_core_api --build-arg DIRECTORY=rag-core-api --build-arg TEST=1 -f libs/Dockerfile libs;
    docker run --rm rag_core_api make test""",
    labels=["test"],
    auto_init=False,
    trigger_mode=TRIGGER_MODE_AUTO,
    allow_parallel=True,
)

local_resource(
    "Admin API lib testing",
    """set -e
    docker build -t admin_api_lib --build-arg DIRECTORY=admin-api-lib --build-arg TEST=1 -f libs/Dockerfile libs;
    docker run --rm admin_api_lib make test""",
    labels=["test"],
    auto_init=False,
    trigger_mode=TRIGGER_MODE_AUTO,
    allow_parallel=True,
)

local_resource(
    "Extractor API lib testing",
    """set -e
    docker build -t extractor_api_lib --build-arg DIRECTORY=extractor-api-lib --build-arg TEST=1 -f libs/Dockerfile libs;
    docker run --rm extractor_api_lib make test""",
    labels=["test"],
    auto_init=False,
    trigger_mode=TRIGGER_MODE_AUTO,
    allow_parallel=True,
)


########################################################################################################################
################################## build backend_rag image and do live update ##########################################
########################################################################################################################

# Base ignore patterns applied to docker_builds that reference IGNORE_BASE.
# These are files and directories that should not trigger rebuilds: build artifacts,
# Python caches, test caches, virtualenvs, node_modules, and other OS/tooling files.
IGNORE_BASE = [
    # project directories we don't want to include in build context
    "infrastructure/",
    "services/frontend/",
    # Python caches and bytecode
    "**/__pycache__/",
    "**/*.pyc",
    "**/*.pyo",
    "**/*.py[co]",
    ".pytest_cache/",
    "**/.pytest_cache/",
    ".mypy_cache/",
    # virtualenvs / local python envs
    ".venv/",
    "venv/",
    "env/",
    # build artifacts
    "build/",
    "dist/",
    "*.egg-info/",
    # tooling caches
    "node_modules/",
    "**/node_modules/",
    "services/frontend/node_modules/",
    # OS / editor files
    "**/.DS_Store",
    "*.swp",
    "*.swo",
    # pytest / test caches inside libs
    "**/.pytest_cache/",
    # nix / package manager locks and temp files (optional)
    "**/.cache/",
]

# NOTE: full image names should match the one in the helm chart values.yaml!
registry = "ghcr.io/stackitcloud/rag-template"
rag_api_image_name = "rag-backend"

backend_context = "./services/rag-backend"
rag_api_full_image_name = "%s/%s" % (registry, rag_api_image_name)

# Choose dockerfile based on dev mode
backend_dockerfile = backend_context + ("/Dockerfile.dev" if dev_mode else "/Dockerfile")

docker_build_config = {
    "ref": rag_api_full_image_name,
    "context": ".",
    "dockerfile": backend_dockerfile,
    "ignore": [
        "infrastructure/",
        "libs/admin-api-lib/",
        "libs/extractor-api-lib/",
        "services/admin-backend/",
        "services/document-extractor/",
        "services/mcp-server/",
        "services/frontend/",
    ],
}

# Add build args and live_update based on dev mode
if dev_mode:
    docker_build_config["live_update"] = [
        sync(backend_context, "/app/services/rag-backend"),
        sync(core_library_context+"/rag-core-api", "/app/libs/rag-core-api"),
        sync(core_library_context+"/rag-core-lib", "/app/libs/rag-core-lib"),
<<<<<<< HEAD
    ]
else:
    # Use prod-local for Tilt with production Dockerfile
    docker_build_config["build_args"] = {
        "DEPENDENCY_GROUP": "prod-local"
    }

docker_build(**docker_build_config)
=======
    ],
    dockerfile=backend_context + "/Dockerfile",
    ignore=IGNORE_BASE + libs_ignore_except(["rag-core-api", "rag-core-lib"])
)
>>>>>>> 210c8759

# Add linter trigger
local_resource(
    "RAG backend linting",
    create_linter_command(backend_context, "back"),
    labels=["linting"],
    auto_init=False,
    trigger_mode=TRIGGER_MODE_AUTO,
    allow_parallel=True,
)

# Add test trigger
local_resource(
    "RAG backend testing",
    create_test_command(backend_context, "back"),
    labels=["test"],
    auto_init=False,
    trigger_mode=TRIGGER_MODE_AUTO,
    allow_parallel=True,
)

################################## build mcp image and do live update ##################################################
# NOTE: full image names should match the one in the helm chart values.yaml!
registry = "ghcr.io/stackitcloud/rag-template"
mcp_image_name = "mcp-server"

mcp_context = "./services/mcp-server"
mcp_full_image_name = "%s/%s" % (registry, mcp_image_name)
<<<<<<< HEAD

# Choose dockerfile based on dev mode
mcp_dockerfile = mcp_context + ("/Dockerfile.dev" if dev_mode else "/Dockerfile")

mcp_docker_build_config = {
    "ref": mcp_full_image_name,
    "context": ".",
    "dockerfile": mcp_dockerfile,
    "ignore": [
        "infrastructure/",
        "libs/",
        "services/admin-backend/",
        "services/document-extractor/",
        "services/rag-backend/",
        "services/frontend/",
    ],
}

# Add live_update only in dev mode
if dev_mode:
    mcp_docker_build_config["live_update"] = [
        sync(mcp_context, "/app/services/mcp-server"),
    ]

docker_build(**mcp_docker_build_config)
=======
docker_build(
    mcp_full_image_name,
    ".",
    build_args={
        "dev": "1" if backend_debug else "0",
    },
    live_update=[
        sync(mcp_context, "/app/services/mcp-server"),
    ],
    dockerfile=mcp_context + "/Dockerfile",
    ignore=IGNORE_BASE + libs_ignore_except([]),
)
>>>>>>> 210c8759

# Add linter trigger
local_resource(
    "MCP server linting",
    create_linter_command(mcp_context, "back"),
    labels=["linting"],
    auto_init=False,
    trigger_mode=TRIGGER_MODE_AUTO,
    allow_parallel=True,
)

########################################################################################################################
################################## build admin backend image and do live update ########################################
########################################################################################################################

# NOTE: full image names should match the one in the helm chart values.yaml!
registry = "ghcr.io/stackitcloud/rag-template"
admin_api_image_name = "admin-backend"

admin_backend_context = "./services/admin-backend"
admin_api_full_image_name = "%s/%s" % (registry, admin_api_image_name)

# Choose dockerfile based on dev mode
admin_dockerfile = admin_backend_context + ("/Dockerfile.dev" if dev_mode else "/Dockerfile")

admin_docker_build_config = {
    "ref": admin_api_full_image_name,
    "context": ".",
    "dockerfile": admin_dockerfile,
    "ignore": [
        "infrastructure/",
        "libs/rag-core-api/",
        "libs/extractor-api-lib/",
        "services/rag-backend/",
        "services/document-extractor/",
        "services/mcp-server/",
        "services/frontend/",
    ],
}

# Add build args and live_update based on dev mode
if dev_mode:
    admin_docker_build_config["live_update"] = [
        sync(admin_backend_context, "/app/services/admin-backend"),
<<<<<<< HEAD
        sync(core_library_context + "/rag-core-lib", "/app/libs/rag-core-lib"),
        sync(core_library_context + "/admin-api-lib", "/app/libs/admin-api-lib"),
    ]
else:
    # Use prod-local for Tilt with production Dockerfile
    admin_docker_build_config["build_args"] = {
        "DEPENDENCY_GROUP": "prod-local"
    }

docker_build(**admin_docker_build_config)
=======
    sync(core_library_context + "/rag-core-lib", "/app/libs/rag-core-lib"),
    sync(core_library_context + "/admin-api-lib", "/app/libs/admin-api-lib"),
    ],
    dockerfile=admin_backend_context + "/Dockerfile",
    # Ignore rag-core-api for this build context so changes in that library
    # don't trigger admin-backend rebuilds (admin-backend doesn't COPY rag-core-api)
    ignore=IGNORE_BASE + libs_ignore_except(["rag-core-lib", "admin-api-lib"]),
)
>>>>>>> 210c8759

# Add linter trigger
local_resource(
    "Admin backend linting",
    create_linter_command(admin_backend_context, "adminback"),
    labels=["linting"],
    auto_init=False,
    trigger_mode=TRIGGER_MODE_MANUAL,
    allow_parallel=True,
)

# Add test trigger
local_resource(
    "Admin backend testing",
    create_test_command(admin_backend_context, "adminback"),
    labels=["test"],
    auto_init=False,
    trigger_mode=TRIGGER_MODE_MANUAL,
    allow_parallel=True,
)

########################################################################################################################
################################## build document extractor image and do live update ##############################################
########################################################################################################################

# NOTE: full image names should match the one in the helm chart values.yaml!
registry = "ghcr.io/stackitcloud/rag-template"
document_extractor_image_name = "document-extractor"

extractor_context = "./services/document-extractor"
document_extractor_full_image_name = "%s/%s" % (registry, document_extractor_image_name)

# Choose dockerfile based on dev mode
extractor_dockerfile = extractor_context + ("/Dockerfile.dev" if dev_mode else "/Dockerfile")

extractor_docker_build_config = {
    "ref": document_extractor_full_image_name,
    "context": ".",
    "dockerfile": extractor_dockerfile,
    "ignore": [
        "infrastructure/",
        "libs/rag-core-api/",
        "libs/rag-core-lib/",
        "libs/admin-api-lib/",
        "services/rag-backend/",
        "services/admin-backend/",
        "services/mcp-server/",
        "services/frontend/",
        "scripts/",
    ],
}

# Add build args and live_update based on dev mode
if dev_mode:
    extractor_docker_build_config["live_update"] = [
        sync(extractor_context, "/app/services/document-extractor"),
        sync(core_library_context +"/extractor-api-lib", "/app/libs/extractor-api-lib"),
<<<<<<< HEAD
    ]
else:
    # Use prod-local for Tilt with production Dockerfile
    extractor_docker_build_config["build_args"] = {
        "DEPENDENCY_GROUP": "prod-local"
    }

docker_build(**extractor_docker_build_config)
=======
        ],
    dockerfile=extractor_context + "/Dockerfile",
    ignore=IGNORE_BASE + libs_ignore_except(["extractor-api-lib"]),
)
>>>>>>> 210c8759

# Add linter trigger
local_resource(
    "Extractor linting",
    create_linter_command(extractor_context, "extractor"),
    labels=["linting"],
    auto_init=False,
    trigger_mode=TRIGGER_MODE_MANUAL,
    allow_parallel=True,
)

# Add test trigger
local_resource(
    "Extractor testing",
    create_test_command(extractor_context, "extractor"),
    labels=["test"],
    auto_init=False,
    trigger_mode=TRIGGER_MODE_MANUAL,
    allow_parallel=True,
)


########################################################################################################################
################################## build frontend image and do live update #############################################
########################################################################################################################

frontend_context = "./services/frontend"
frontend_image_name = "%s/frontend" % (registry)

docker_build(
    frontend_image_name,
    ".",
    dockerfile="./services/frontend/apps/chat-app/Dockerfile",
    # Sync only built assets into the writable Nginx html volume.
    # Avoid syncing sources/.nx into read-only paths in the runtime image.
    live_update=[
        sync("./services/frontend/dist/apps/chat-app", "/usr/share/nginx/html"),
        sync("./services/frontend/dist/libs", "/usr/share/nginx/html/libs"),
    ],
    ignore=[
<<<<<<< HEAD
        "infrastructure/",
        "libs/",
        "services/admin-backend/",
        "services/document-extractor/",
        "services/mcp-server/",
        "services/rag-backend/",
=======
        # exclude non-frontend areas
        "libs/",
        "services/admin-backend/",
        "services/rag-backend/",
        "services/document-extractor/",
        "services/mcp-server/",
        "infrastructure/",
        "tools/",
        "docs/",
        ".github/",
        ".vscode/",
        # caches/artifacts
        "**/__pycache__/",
        "**/.pytest_cache/",
        ".mypy_cache/",
        ".venv/",
        "venv/",
        "env/",
        "build/",
        "dist/",
        "*.egg-info/",
        # frontend-specific caches
        "services/frontend/.nx/",
        "services/frontend/tmp/",
        "services/frontend/node_modules/",
        # OS/editor files
        ".DS_Store",
        "*.swp",
        "*.swo",
>>>>>>> 210c8759
    ],
)

########################################################################################################################
################################## build admin frontend image and do live update ########################################
########################################################################################################################

adminfrontend_context = "./services/frontend"
adminfrontend_image_name = "%s/admin-frontend" % (registry)
docker_build(
    adminfrontend_image_name,
    ".",
    dockerfile="services/frontend/apps/admin-app/Dockerfile",
    # Sync only built assets into the writable Nginx html volume.
    live_update=[
        sync("./services/frontend/dist/apps/admin-app", "/usr/share/nginx/html"),
        sync("./services/frontend/dist/libs", "/usr/share/nginx/html/libs"),
    ],
    ignore=[
<<<<<<< HEAD
        "infrastructure/",
        "libs/",
        "services/admin-backend/",
        "services/document-extractor/",
        "services/mcp-server/",
        "services/rag-backend/",
=======
        # exclude non-frontend areas
        "libs/",
        "services/admin-backend/",
        "services/rag-backend/",
        "services/document-extractor/",
        "services/mcp-server/",
        "infrastructure/",
        "tools/",
        "docs/",
        ".github/",
        ".vscode/",
        # caches/artifacts
        "**/__pycache__/",
        "**/.pytest_cache/",
        ".mypy_cache/",
        ".venv/",
        "venv/",
        "env/",
        "build/",
        "dist/",
        "*.egg-info/",
        # frontend-specific caches
        "services/frontend/.nx/",
        "services/frontend/tmp/",
        "services/frontend/node_modules/",
        # OS/editor files
        ".DS_Store",
        "*.swp",
        "*.swo",
>>>>>>> 210c8759
    ],
)


########################################################################################################################
############################ deploy local rag chart (back-/frontend) and forward port #############################
########################################################################################################################
value_override = [
    # secrets env
    "shared.secrets.s3.accessKey=%s" % os.environ["S3_ACCESS_KEY_ID"],
    "shared.secrets.s3.secretKey=%s" % os.environ["S3_SECRET_ACCESS_KEY"],
    "backend.secrets.basicAuth=%s" % os.environ["BASIC_AUTH"],
    "backend.secrets.langfuse.publicKey=%s" % os.environ["LANGFUSE_PUBLIC_KEY"],
    "backend.secrets.langfuse.secretKey=%s" % os.environ["LANGFUSE_SECRET_KEY"],
    "backend.secrets.ragas.openaiApikey=%s" % os.environ["RAGAS_OPENAI_API_KEY"],
    "frontend.secrets.viteAuth.VITE_AUTH_USERNAME=%s" % os.environ["VITE_AUTH_USERNAME"],
    "frontend.secrets.viteAuth.VITE_AUTH_PASSWORD=%s" % os.environ["VITE_AUTH_PASSWORD"],
    # variables
    "shared.debug.backend.enabled=%s" % backend_debug,
    "features.frontend.enabled=true",
    "features.minio.enabled=true",
    "shared.config.tls.enabled=false",
    "shared.ssl=false",
    "shared.config.basicAuth.enabled=true",
    "features.mcp.enabled=true",
    # ingress host names
    "backend.ingress.host.name=rag.localhost",
    # langfuse
    "langfuse.langfuse.additionalEnv[0].name=LANGFUSE_INIT_ORG_ID",
    "langfuse.langfuse.additionalEnv[0].value=\"%s\"" % os.environ["LANGFUSE_INIT_ORG_ID"],
    "langfuse.langfuse.additionalEnv[1].name=LANGFUSE_INIT_PROJECT_ID",
    "langfuse.langfuse.additionalEnv[1].value=\"%s\"" % os.environ["LANGFUSE_INIT_PROJECT_ID"],
    "langfuse.langfuse.additionalEnv[2].name=LANGFUSE_INIT_PROJECT_PUBLIC_KEY",
    "langfuse.langfuse.additionalEnv[2].value=%s" % os.environ["LANGFUSE_INIT_PROJECT_PUBLIC_KEY"],
    "langfuse.langfuse.additionalEnv[3].name=LANGFUSE_INIT_PROJECT_SECRET_KEY",
    "langfuse.langfuse.additionalEnv[3].value=%s" % os.environ["LANGFUSE_INIT_PROJECT_SECRET_KEY"],
    "langfuse.langfuse.additionalEnv[4].name=LANGFUSE_INIT_USER_EMAIL",
    "langfuse.langfuse.additionalEnv[4].value=%s" % os.environ["LANGFUSE_INIT_USER_EMAIL"],
    "langfuse.langfuse.additionalEnv[5].name=LANGFUSE_INIT_USER_PASSWORD",
    "langfuse.langfuse.additionalEnv[5].value=%s" % os.environ["LANGFUSE_INIT_USER_PASSWORD"],
    "langfuse.langfuse.additionalEnv[6].name=LANGFUSE_INIT_USER_NAME",
    "langfuse.langfuse.additionalEnv[6].value=%s" % os.environ["LANGFUSE_INIT_USER_NAME"],
]

def has_confluence_config():
    required_keys = ["CONFLUENCE_TOKEN", "CONFLUENCE_URL", "CONFLUENCE_SPACE_KEY"]
    for key in required_keys:
        if key not in os.environ:
            return False
    return True

if has_confluence_config():
    token = os.environ["CONFLUENCE_TOKEN"].replace(",", "\\,")
    url = os.environ["CONFLUENCE_URL"].replace(",", "\\,")
    space_key = os.environ["CONFLUENCE_SPACE_KEY"].replace(",", "\\,")

    confluence_settings = [
        "adminBackend.secrets.confluenceLoader.token=%s" % token,
        "adminBackend.envs.confluenceLoader.CONFLUENCE_URL=%s" % url,
        "adminBackend.envs.confluenceLoader.CONFLUENCE_SPACE_KEY=%s" % space_key,
    ]

    if os.environ.get("CONFLUENCE_VERIFY_SSL"):
        verify_ssl = os.environ["CONFLUENCE_VERIFY_SSL"].replace(",", "\\,")
        confluence_settings.append("adminBackend.envs.confluenceLoader.CONFLUENCE_VERIFY_SSL=%s" % verify_ssl)
    if os.environ.get("CONFLUENCE_DOCUMENT_NAME"):
        document_names = os.environ["CONFLUENCE_DOCUMENT_NAME"].replace(",", "\\,")
        confluence_settings.append("adminBackend.envs.confluenceLoader.CONFLUENCE_DOCUMENT_NAME=%s" % document_names)
    value_override.extend(confluence_settings)

if os.environ.get("STACKIT_VLLM_API_KEY", False):
    stackit_vllm_settings = [
        "backend.secrets.stackitVllm.apiKey=%s" % os.environ["STACKIT_VLLM_API_KEY"],
    ]
    value_override.extend(stackit_vllm_settings)

if os.environ.get("STACKIT_EMBEDDER_API_KEY", False):
    stackit_embedder_settings = [
        "backend.secrets.stackitEmbedder.apiKey=%s" % os.environ["STACKIT_EMBEDDER_API_KEY"],
    ]
    value_override.extend(stackit_embedder_settings)


yaml = helm(
    "./infrastructure/rag",
    name="rag",
    namespace="rag",
    values=[
        "./infrastructure/rag/values.yaml",
    ],
    set=value_override,
)

k8s_yaml(yaml)

k8s_resource(
    "backend",
    links=[
        link("http://localhost:8888/docs", "Swagger UI"),
    ],
    port_forwards=[
        port_forward(
            8888,
            container_port=8080,
            name="Backend-Service-Portforward",
        ),
        port_forward(
            31415,
            container_port=31415,
            name="Backend-Debugger",
        ),
        port_forward(
            9090,
            container_port=8000,
            name="MCP-Server",
        )
    ],
    labels=["backend"],
)

k8s_resource(
    "extractor",
    links=[
        link("http://localhost:8081/docs", "Swagger UI"),
    ],
    port_forwards=[
        port_forward(
            8081,
            container_port=8080,
            name="Extractor-Service-Portforward",
        ),
        port_forward(
            31416,
            container_port=31415,
            name="Backend-Debugger",
        ),
    ],
    labels=["backend"],
)

k8s_resource(
    "admin-backend",
    links=[
        link("http://admin.rag.localhost/api/docs", "Swagger UI"),
    ],
    port_forwards=[
        port_forward(
            31417,
            container_port=31415,
            name="Backend-Debugger",
        ),
    ],
    labels=["backend"],
)


k8s_resource(
    "frontend",
    links=[
        link("http://rag.localhost", "Chat App"),
    ],
    labels=["frontend"],
)

k8s_resource(
    "admin-frontend",
    links=[
        link("http://admin.rag.localhost/", "Chat Admin App"),
    ],
    labels=["frontend"],
)


########################################################################################################################
############################################### port forwarding qdrant #################################################
########################################################################################################################

k8s_resource(
    "rag-qdrant",
    port_forwards=[
        port_forward(
            6333,
            container_port=6333,
            name="Qdrant dashboard",
            link_path="/dashboard",
        ),
    ],
    labels=["infrastructure"],
)

########################################################################################################################
###################################### port forwarding langfuse  #######################################################
########################################################################################################################

k8s_resource(
    "rag-langfuse-web",
    port_forwards=[
        port_forward(
            3000,
            container_port=3000,
            name="Langfuse Web",
        ),
    ],
    labels=["infrastructure"],
)

########################################################################################################################
###################################### port forwarding minio  #######################################################
########################################################################################################################

k8s_resource(
    "rag-minio",
    port_forwards=[
        port_forward(
            9001,
            container_port=9001,
            name="minio ui",
        ),
    ],
    labels=["infrastructure"],
)

# Frontend test and lint resources (matching GitHub Actions)
local_resource(
    'Frontend testing',
    cmd='cd services/frontend && npm install && npm run test',
    deps=['services/frontend/apps', 'services/frontend/libs', 'services/frontend/package.json', 'services/frontend/package-lock.json'],
    labels=['test'],
    auto_init=False,
    trigger_mode=TRIGGER_MODE_MANUAL,
    allow_parallel=True,
)

local_resource(
    'Frontend linting',
    cmd='cd services/frontend && npm install && npm run eslint',
    deps=['services/frontend/apps', 'services/frontend/libs', 'services/frontend/package.json', 'services/frontend/package-lock.json'],
    labels=['linting'],
    auto_init=False,
    trigger_mode=TRIGGER_MODE_MANUAL,
    allow_parallel=True,
)

# Infrastructure validation resources (matching GitHub Actions)
local_resource(
    'Terraform format check',
    cmd='cd infrastructure/terraform && terraform fmt -check -recursive',
    deps=['infrastructure/terraform'],
    labels=['linting'],
    auto_init=False,
    trigger_mode=TRIGGER_MODE_MANUAL,
    allow_parallel=True,
)

local_resource(
    'Terraform validate',
    cmd='cd infrastructure/terraform && terraform init -backend=false && terraform validate',
    deps=['infrastructure/terraform'],
    labels=['linting'],
    auto_init=False,
    trigger_mode=TRIGGER_MODE_MANUAL,
    allow_parallel=True,
)

local_resource(
    'Helm chart validation',
    cmd='helm lint infrastructure/rag/',
    deps=['infrastructure/rag'],
    labels=['linting'],
    auto_init=False,
    trigger_mode=TRIGGER_MODE_MANUAL,
    allow_parallel=True,
)<|MERGE_RESOLUTION|>--- conflicted
+++ resolved
@@ -238,15 +238,7 @@
     "ref": rag_api_full_image_name,
     "context": ".",
     "dockerfile": backend_dockerfile,
-    "ignore": [
-        "infrastructure/",
-        "libs/admin-api-lib/",
-        "libs/extractor-api-lib/",
-        "services/admin-backend/",
-        "services/document-extractor/",
-        "services/mcp-server/",
-        "services/frontend/",
-    ],
+    "ignore": IGNORE_BASE + libs_ignore_except(["rag-core-api", "rag-core-lib"])
 }
 
 # Add build args and live_update based on dev mode
@@ -255,7 +247,6 @@
         sync(backend_context, "/app/services/rag-backend"),
         sync(core_library_context+"/rag-core-api", "/app/libs/rag-core-api"),
         sync(core_library_context+"/rag-core-lib", "/app/libs/rag-core-lib"),
-<<<<<<< HEAD
     ]
 else:
     # Use prod-local for Tilt with production Dockerfile
@@ -264,12 +255,6 @@
     }
 
 docker_build(**docker_build_config)
-=======
-    ],
-    dockerfile=backend_context + "/Dockerfile",
-    ignore=IGNORE_BASE + libs_ignore_except(["rag-core-api", "rag-core-lib"])
-)
->>>>>>> 210c8759
 
 # Add linter trigger
 local_resource(
@@ -298,7 +283,6 @@
 
 mcp_context = "./services/mcp-server"
 mcp_full_image_name = "%s/%s" % (registry, mcp_image_name)
-<<<<<<< HEAD
 
 # Choose dockerfile based on dev mode
 mcp_dockerfile = mcp_context + ("/Dockerfile.dev" if dev_mode else "/Dockerfile")
@@ -307,14 +291,7 @@
     "ref": mcp_full_image_name,
     "context": ".",
     "dockerfile": mcp_dockerfile,
-    "ignore": [
-        "infrastructure/",
-        "libs/",
-        "services/admin-backend/",
-        "services/document-extractor/",
-        "services/rag-backend/",
-        "services/frontend/",
-    ],
+    "ignore": IGNORE_BASE + libs_ignore_except([]),
 }
 
 # Add live_update only in dev mode
@@ -324,20 +301,6 @@
     ]
 
 docker_build(**mcp_docker_build_config)
-=======
-docker_build(
-    mcp_full_image_name,
-    ".",
-    build_args={
-        "dev": "1" if backend_debug else "0",
-    },
-    live_update=[
-        sync(mcp_context, "/app/services/mcp-server"),
-    ],
-    dockerfile=mcp_context + "/Dockerfile",
-    ignore=IGNORE_BASE + libs_ignore_except([]),
-)
->>>>>>> 210c8759
 
 # Add linter trigger
 local_resource(
@@ -367,22 +330,13 @@
     "ref": admin_api_full_image_name,
     "context": ".",
     "dockerfile": admin_dockerfile,
-    "ignore": [
-        "infrastructure/",
-        "libs/rag-core-api/",
-        "libs/extractor-api-lib/",
-        "services/rag-backend/",
-        "services/document-extractor/",
-        "services/mcp-server/",
-        "services/frontend/",
-    ],
+    "ignore": IGNORE_BASE + libs_ignore_except(["rag-core-lib", "admin-api-lib"]),
 }
 
 # Add build args and live_update based on dev mode
 if dev_mode:
     admin_docker_build_config["live_update"] = [
         sync(admin_backend_context, "/app/services/admin-backend"),
-<<<<<<< HEAD
         sync(core_library_context + "/rag-core-lib", "/app/libs/rag-core-lib"),
         sync(core_library_context + "/admin-api-lib", "/app/libs/admin-api-lib"),
     ]
@@ -393,16 +347,6 @@
     }
 
 docker_build(**admin_docker_build_config)
-=======
-    sync(core_library_context + "/rag-core-lib", "/app/libs/rag-core-lib"),
-    sync(core_library_context + "/admin-api-lib", "/app/libs/admin-api-lib"),
-    ],
-    dockerfile=admin_backend_context + "/Dockerfile",
-    # Ignore rag-core-api for this build context so changes in that library
-    # don't trigger admin-backend rebuilds (admin-backend doesn't COPY rag-core-api)
-    ignore=IGNORE_BASE + libs_ignore_except(["rag-core-lib", "admin-api-lib"]),
-)
->>>>>>> 210c8759
 
 # Add linter trigger
 local_resource(
@@ -442,17 +386,7 @@
     "ref": document_extractor_full_image_name,
     "context": ".",
     "dockerfile": extractor_dockerfile,
-    "ignore": [
-        "infrastructure/",
-        "libs/rag-core-api/",
-        "libs/rag-core-lib/",
-        "libs/admin-api-lib/",
-        "services/rag-backend/",
-        "services/admin-backend/",
-        "services/mcp-server/",
-        "services/frontend/",
-        "scripts/",
-    ],
+    "ignore": IGNORE_BASE + libs_ignore_except(["extractor-api-lib"]),
 }
 
 # Add build args and live_update based on dev mode
@@ -460,7 +394,6 @@
     extractor_docker_build_config["live_update"] = [
         sync(extractor_context, "/app/services/document-extractor"),
         sync(core_library_context +"/extractor-api-lib", "/app/libs/extractor-api-lib"),
-<<<<<<< HEAD
     ]
 else:
     # Use prod-local for Tilt with production Dockerfile
@@ -469,12 +402,6 @@
     }
 
 docker_build(**extractor_docker_build_config)
-=======
-        ],
-    dockerfile=extractor_context + "/Dockerfile",
-    ignore=IGNORE_BASE + libs_ignore_except(["extractor-api-lib"]),
-)
->>>>>>> 210c8759
 
 # Add linter trigger
 local_resource(
@@ -515,14 +442,6 @@
         sync("./services/frontend/dist/libs", "/usr/share/nginx/html/libs"),
     ],
     ignore=[
-<<<<<<< HEAD
-        "infrastructure/",
-        "libs/",
-        "services/admin-backend/",
-        "services/document-extractor/",
-        "services/mcp-server/",
-        "services/rag-backend/",
-=======
         # exclude non-frontend areas
         "libs/",
         "services/admin-backend/",
@@ -552,7 +471,6 @@
         ".DS_Store",
         "*.swp",
         "*.swo",
->>>>>>> 210c8759
     ],
 )
 
@@ -572,14 +490,6 @@
         sync("./services/frontend/dist/libs", "/usr/share/nginx/html/libs"),
     ],
     ignore=[
-<<<<<<< HEAD
-        "infrastructure/",
-        "libs/",
-        "services/admin-backend/",
-        "services/document-extractor/",
-        "services/mcp-server/",
-        "services/rag-backend/",
-=======
         # exclude non-frontend areas
         "libs/",
         "services/admin-backend/",
@@ -609,7 +519,6 @@
         ".DS_Store",
         "*.swp",
         "*.swo",
->>>>>>> 210c8759
     ],
 )
 
