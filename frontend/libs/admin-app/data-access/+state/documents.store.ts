import { defineStore } from "pinia";
import { ref } from "vue";
import { DocumentModel } from "../../models/document.model.ts";
import { ErrorType } from "../../models/error-type";
<<<<<<< HEAD
import {
  UploadedDocument,
  mapToUploadDocument,
} from "../../models/uploaded-document.model";
import { getDocumentAPI } from "../document.api.factory";

export const useDocumentsStore = defineStore("chat", () => {
  // Get the appropriate API implementation
  const DocumentAPI = getDocumentAPI();
=======
import { UploadedDocument, mapToUploadDocument } from "../../models/uploaded-document.model";
import { ConfluenceConfig, DocumentAPI, SitemapConfig } from "../document.api";

export const useDocumentsStore = defineStore('chat', () => {
    const uploadedDocuments = ref<UploadedDocument[]>([]);
    const allDocuments = ref<DocumentModel[]>();
    const error = ref<ErrorType | null>(null);
    const isLoadingConfluence = ref(false);
    const isLoadingSitemap = ref(false);
>>>>>>> 02036cf6

  const uploadedDocuments = ref<UploadedDocument[]>([]);
  const allDocuments = ref<DocumentModel[]>();
  const error = ref<ErrorType | null>(null);
  const isLoadingConfluence = ref(false);

  function updateUploadedDocumentData(
    documentId: string,
    data: Partial<UploadedDocument>,
  ) {
    const document = uploadedDocuments.value.find(
      (d: UploadedDocument) => d.id === documentId,
    );
    if (document) {
      Object.assign(document, data);
    }
  }

  async function uploadDocument(file: File) {
    const documentData = mapToUploadDocument(file);
    uploadedDocuments.value.push(documentData);

    try {
      await DocumentAPI.uploadDocument(file, (progress) => {
        updateUploadedDocumentData(documentData.id, {
          total: progress.total,
          progress: progress.loaded,
          isProcessing: progress.total === progress.loaded,
        });
      });

      updateUploadedDocumentData(documentData.id, {
        isCompleted: true,
      });
    } catch (err) {
      updateUploadedDocumentData(documentData.id, { isFailed: true });
      console.error(err);
    }
  }

  const loadDocuments = async () => {
    try {
      const loadedDocuments = await DocumentAPI.loadDocuments();
      allDocuments.value = [
        ...loadedDocuments.map(
          (o) =>
            ({
              name: o.name,
              status: o.status,
            }) as DocumentModel,
        ),
      ];
    } catch {
      error.value = "load";
    }
  };

<<<<<<< HEAD
  const loadConfluence = async () => {
    isLoadingConfluence.value = true;
    error.value = null;
    try {
      await DocumentAPI.loadConfluence();
      await loadDocuments(); // Refresh the document list after uploading
    } catch (err) {
      if (err.response && err.response.status === 501) {
        error.value = "confluence_not_configured";
        console.error("Confluence loader is not configured.");
      } else if (err.response && err.response.status === 423) {
        error.value = "confluence_locked";
        console.error("Confluence loader returned a warning.");
      } else {
        error.value = "confluence";
        console.error(err);
=======
    const loadConfluence = async (config: ConfluenceConfig) => {
      isLoadingConfluence.value = true;
      error.value = null;
      try {
        // provide confluence configuration from frontend
        await DocumentAPI.loadConfluence(config);
        await loadDocuments(); // Refresh the document list after uploading
      } catch(err) {
        if (err.response && err.response.status === 501) {
          error.value = "confluence_not_configured";
          console.error("Confluence loader is not configured.");
        } else if (err.response && err.response.status === 423) {
          error.value = "confluence_locked";
          console.error("Confluence loader returned a warning.");
        } else {
          error.value = "confluence";
          console.error(err);
        }
      } finally {
        isLoadingConfluence.value = false;
>>>>>>> 02036cf6
      }
    } finally {
      isLoadingConfluence.value = false;
    }
  };

<<<<<<< HEAD
  const uploadDocuments = async (files: File[]) => {
    try {
      const uploads = files.map(uploadDocument);
      await Promise.all(uploads);
      await new Promise((resolve) => setTimeout(resolve, 250)); // short delay for the user to see the progress
      await loadDocuments();
    } catch (err) {
      error.value = "upload";
      console.error(err);
    } finally {
      uploadedDocuments.value = uploadedDocuments.value.filter(
        (o) => o.isFailed,
      );
    }
  };
=======
    const loadSitemap = async (config: SitemapConfig) => {
      isLoadingSitemap.value = true;
      error.value = null;
      try {
        // provide sitemap configuration from frontend
        await DocumentAPI.loadSitemap(config);
        await loadDocuments(); // Refresh the document list after uploading
      } catch(err) {
        if (err.response && err.response.status === 501) {
          error.value = "sitemap_not_configured";
          console.error("Sitemap loader is not configured.");
        } else if (err.response && err.response.status === 423) {
          error.value = "sitemap_locked";
          console.error("Sitemap loader returned a warning.");
        } else {
          error.value = "sitemap";
          console.error(err);
        }
      } finally {
        isLoadingSitemap.value = false;
      }
    };

    const uploadDocuments = async (files: File[]) => {
        try {
            const uploads = files.map(uploadDocument);
            await Promise.all(uploads);
            await new Promise((resolve) => setTimeout(resolve, 250)); // short delay for the user to see the progress
            await loadDocuments();
        } catch(err) {
            error.value = "upload";
            console.error(err);
        } finally {
            uploadedDocuments.value = uploadedDocuments.value.filter(o => o.isFailed);
        }
    };
>>>>>>> 02036cf6

  const deleteDocument = async (documentId: string) => {
    try {
      await DocumentAPI.deleteDocument(documentId);
      await loadDocuments();
    } catch (err) {
      error.value = "delete";
      console.error(err);
    }
  };

  const removeUploadedDocument = (documentId: string) => {
    uploadedDocuments.value = uploadedDocuments.value.filter(
      (o) => o.id !== documentId,
    );
  };

<<<<<<< HEAD
  return {
    removeUploadedDocument,
    uploadDocuments,
    loadDocuments,
    deleteDocument,
    loadConfluence,
    allDocuments,
    uploadedDocuments,
    error,
  };
=======
    return {removeUploadedDocument, uploadDocuments, loadDocuments, deleteDocument, loadConfluence, loadSitemap, allDocuments, uploadedDocuments, error, isLoadingSitemap};
>>>>>>> 02036cf6
});<|MERGE_RESOLUTION|>--- conflicted
+++ resolved
@@ -2,27 +2,16 @@
 import { ref } from "vue";
 import { DocumentModel } from "../../models/document.model.ts";
 import { ErrorType } from "../../models/error-type";
-<<<<<<< HEAD
-import {
-  UploadedDocument,
-  mapToUploadDocument,
-} from "../../models/uploaded-document.model";
-import { getDocumentAPI } from "../document.api.factory";
-
-export const useDocumentsStore = defineStore("chat", () => {
-  // Get the appropriate API implementation
-  const DocumentAPI = getDocumentAPI();
-=======
 import { UploadedDocument, mapToUploadDocument } from "../../models/uploaded-document.model";
 import { ConfluenceConfig, DocumentAPI, SitemapConfig } from "../document.api";
 
 export const useDocumentsStore = defineStore('chat', () => {
-    const uploadedDocuments = ref<UploadedDocument[]>([]);
-    const allDocuments = ref<DocumentModel[]>();
-    const error = ref<ErrorType | null>(null);
-    const isLoadingConfluence = ref(false);
-    const isLoadingSitemap = ref(false);
->>>>>>> 02036cf6
+  const uploadedDocuments = ref<UploadedDocument[]>([]);
+  const allDocuments = ref<DocumentModel[]>();
+  const error = ref<ErrorType | null>(null);
+  const isLoadingConfluence = ref(false);
+  const isLoadingSitemap = ref(false);
+
 
   const uploadedDocuments = ref<UploadedDocument[]>([]);
   const allDocuments = ref<DocumentModel[]>();
@@ -80,24 +69,6 @@
     }
   };
 
-<<<<<<< HEAD
-  const loadConfluence = async () => {
-    isLoadingConfluence.value = true;
-    error.value = null;
-    try {
-      await DocumentAPI.loadConfluence();
-      await loadDocuments(); // Refresh the document list after uploading
-    } catch (err) {
-      if (err.response && err.response.status === 501) {
-        error.value = "confluence_not_configured";
-        console.error("Confluence loader is not configured.");
-      } else if (err.response && err.response.status === 423) {
-        error.value = "confluence_locked";
-        console.error("Confluence loader returned a warning.");
-      } else {
-        error.value = "confluence";
-        console.error(err);
-=======
     const loadConfluence = async (config: ConfluenceConfig) => {
       isLoadingConfluence.value = true;
       error.value = null;
@@ -118,30 +89,12 @@
         }
       } finally {
         isLoadingConfluence.value = false;
->>>>>>> 02036cf6
       }
     } finally {
       isLoadingConfluence.value = false;
     }
   };
 
-<<<<<<< HEAD
-  const uploadDocuments = async (files: File[]) => {
-    try {
-      const uploads = files.map(uploadDocument);
-      await Promise.all(uploads);
-      await new Promise((resolve) => setTimeout(resolve, 250)); // short delay for the user to see the progress
-      await loadDocuments();
-    } catch (err) {
-      error.value = "upload";
-      console.error(err);
-    } finally {
-      uploadedDocuments.value = uploadedDocuments.value.filter(
-        (o) => o.isFailed,
-      );
-    }
-  };
-=======
     const loadSitemap = async (config: SitemapConfig) => {
       isLoadingSitemap.value = true;
       error.value = null;
@@ -178,7 +131,6 @@
             uploadedDocuments.value = uploadedDocuments.value.filter(o => o.isFailed);
         }
     };
->>>>>>> 02036cf6
 
   const deleteDocument = async (documentId: string) => {
     try {
@@ -196,18 +148,7 @@
     );
   };
 
-<<<<<<< HEAD
-  return {
-    removeUploadedDocument,
-    uploadDocuments,
-    loadDocuments,
-    deleteDocument,
-    loadConfluence,
-    allDocuments,
-    uploadedDocuments,
-    error,
-  };
-=======
-    return {removeUploadedDocument, uploadDocuments, loadDocuments, deleteDocument, loadConfluence, loadSitemap, allDocuments, uploadedDocuments, error, isLoadingSitemap};
->>>>>>> 02036cf6
+
+  return {removeUploadedDocument, uploadDocuments, loadDocuments, deleteDocument, loadConfluence, loadSitemap, allDocuments, uploadedDocuments, error, isLoadingSitemap};
+
 });