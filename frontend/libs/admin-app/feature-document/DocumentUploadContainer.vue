<script lang="ts" setup>
import { CloudArrowUpIcon, GlobeAltIcon, InformationCircleIcon, XMarkIcon } from '@heroicons/vue/24/outline';
import { computed, ref } from "vue";
import { useI18n } from 'vue-i18n';
import { useDocumentsStore } from '../data-access/+state/documents.store';
import { UploadedDocument } from '../models/uploaded-document.model';
import UploadedDocumentItem from '../ui/UploadedDocumentItem.vue';

const store = useDocumentsStore();
const {t} = useI18n();
const isDragOver = ref(false);
const fileInputRef = ref<HTMLInputElement>();
const uploadedDocuments = computed((): UploadedDocument[] => store.uploadedDocuments);
const isInvalidFileType = ref(false);
const allowedFileTypes = ['application/pdf', 'application/vnd.openxmlformats-officedocument.wordprocessingml.document', 'application/vnd.openxmlformats-officedocument.presentationml.presentation', 'text/xml'];
const uploadMethod = ref<'file' | 'confluence' | 'sitemap'>('file');


// confluence configuration refs
const confluenceName = ref('');
const spaceKey = ref('');
const confluenceToken = ref('');
const confluenceUrl = ref('');
const maxPages = ref<number>();

// sitemap configuration refs
const sitemapName = ref('');
const sitemapWebPath = ref('');
const sitemapFilterUrls = ref('');
const sitemapHeaderTemplate = ref('');


// confluence configuration refs
const confluenceName = ref('');
const spaceKey = ref('');
const confluenceToken = ref('');
const confluenceUrl = ref('');
const maxPages = ref<number>();

const error = computed(() => store.error);

const uploadDocuments = (files: File[]) => {
    if (files.some(file => !allowedFileTypes.includes(file.type))) {
        isInvalidFileType.value = true;
        return;
    }

    isInvalidFileType.value = false;
    store.uploadDocuments(files);
}

const onFileInputChange = (event: Event) => {
    const target = event.target as HTMLInputElement;
    const files = Array.from(target.files!);
    uploadDocuments(files);
    target.value = '';
}

const onDrop = (event: DragEvent) => {
    event.preventDefault();
    isDragOver.value = false;
    const files = Array.from(event.dataTransfer!.files);
    uploadDocuments(files);
}

const onDragOver = (event: DragEvent) => {
    event.preventDefault();
    isDragOver.value = true;
}

const onDragLeave = () => {
    isDragOver.value = false;
}

const onRemoveDocument = (documentId: string) => {
    store.removeUploadedDocument(documentId);
}

const handleConfluenceUpload = () => {
    // send configured parameters to backend
    store.loadConfluence({
        name: confluenceName.value,
        spaceKey: spaceKey.value,
        token: confluenceToken.value,
        url: confluenceUrl.value,
        maxPages: maxPages.value
    });
<<<<<<< HEAD
}

const handleSitemapUpload = () => {
    // send configured parameters to backend
    store.loadSitemap({
        name: sitemapName.value,
        webPath: sitemapWebPath.value,
        filterUrls: sitemapFilterUrls.value,
        headerTemplate: sitemapHeaderTemplate.value
    });
=======
>>>>>>> 438d10bc
}

const clearError = () => {
    store.error = null
}

const getErrorMessage = (errorType: string) => {
    switch (errorType) {
        case 'delete':
            return t('documents.deleteError');
        case 'upload':
            return t('documents.uploadError');
        case 'load':
            return t('documents.loadError');
        case 'confluence':
            return t('documents.confluenceError');
        case 'confluence_not_configured':
            return t('documents.confluenceNotConfigured');
        case 'confluence_locked':
            return t('documents.confluenceLocked');
        case 'sitemap':
            return t('documents.sitemapError');
        case 'sitemap_not_configured':
            return t('documents.sitemapNotConfigured');
        case 'sitemap_locked':
            return t('documents.sitemapLocked');
        default:
            return t('documents.unknownError');
    }
}
</script>

<template>
    <div class="flex justify-center items-center min-w-full min-h-full">
        <div class="flex flex-col w-full max-w-3xl">
            <!-- Error message -->
            <div v-if="error" role="alert"
                class="alert alert-error mb-4 slide-in-down flex justify-between items-center">
                <div class="flex items-center">
                    <InformationCircleIcon class="w-6 h-6 mr-2" />
                    <div>
                        <h3 class="font-bold">{{ t('documents.errorOccurred') }}</h3>
                        <div class="text-sm">{{ getErrorMessage(error) }}</div>
                    </div>
                </div>
                <button @click="clearError" class="btn btn-ghost btn-sm">
                    <XMarkIcon class="w-5 h-5" />
                </button>
            </div>

            <!-- Upload method tabs -->
            <div class="tabs tabs-boxed mb-4">
                <a class="tab" :class="{'tab-active': uploadMethod === 'file'}" @click="uploadMethod = 'file'">
                    {{ t('documents.fileUpload') }}
                </a>
                <a class="tab" :class="{'tab-active': uploadMethod === 'confluence'}"
                    @click="uploadMethod = 'confluence'">
                    {{ t('documents.confluenceUpload') }}
                </a>
                <a class="tab" :class="{'tab-active': uploadMethod === 'sitemap'}"
                    @click="uploadMethod = 'sitemap'">
                    {{ t('documents.sitemapUpload') }}
                </a>
            </div>

            <!-- File upload area -->
            <div v-if="uploadMethod === 'file'"
                class="flex flex-col m-auto justify-center items-center w-full h-96 bg-base-100 rounded-box border border-base-300 border-dashed"
                :class="{'bg-base-200': isDragOver}" @dragover.prevent="onDragOver" @dragleave.prevent="onDragLeave"
                @drop.prevent="onDrop">
                <div class="flex flex-col justify-center items-center pt-5 pb-6">
                    <CloudArrowUpIcon class="w-10 h-10 mb-4 text-accent-content" />
                    <p class="mb-1 font-bold text-cente">{{ t('documents.uploadSelectTitle') }}</p>
                    <p class="text-xs opacity-50">{{ t('documents.uploadSelectDescription') }}</p>

                    <button class="btn btn-sm mt-4 btn-accent" @click="fileInputRef!.click()">{{ t('documents.select')
                        }}</button>
                </div>
                <input ref="fileInputRef" type="file" multiple accept=".pdf,.docx,.pptx,.xml" @change="onFileInputChange"
                    class="hidden" />
            </div>

            <!-- Confluence load area -->
<<<<<<< HEAD
            <div v-else-if="uploadMethod === 'confluence'"
=======
            <div v-else
>>>>>>> 438d10bc
                class="flex flex-col m-auto justify-center items-center w-full h-112 bg-base-100 rounded-box border border-base-300">
                <div class="flex flex-col justify-center items-center pt-5 pb-6">
                    <GlobeAltIcon class="w-10 h-10 mb-4 text-accent-content" />
                    <p class="mb-1 font-bold">{{ t('documents.confluenceLoadTitle') }}</p>
                    <!-- configuration inputs -->
                    <div class="space-y-2 mb-4 w-full max-w-sm">
                      <label for="confluenceUrl" class="sr-only">Confluence URL</label>
                      <input v-model="confluenceUrl" type="url" placeholder="URL" class="input input-bordered w-full" />
                      <label for="confluenceName" class="sr-only"> Confluence Name</label>
                      <input v-model="confluenceName" type="text" placeholder="Name" class="input input-bordered w-full" />
                      <label for="spaceKey" class="sr-only">Space key</label>
                      <input v-model="spaceKey" type="text" placeholder="Space key" class="input input-bordered w-full" />
                      <label for="confluenceToken" class="sr-only">Token</label>
                      <input v-model="confluenceToken" type="password" placeholder="Token" class="input input-bordered w-full" />
                      <label for="maxPages" class="sr-only">Max pages</label>
                      <input v-model.number="maxPages" type="number" placeholder="Max number of pages" class="input input-bordered w-full" />
                    </div>
                    <p class="text-xs opacity-50 mb-4">{{ t('documents.confluenceLoadDescription') }}</p>
                    <button class="btn btn-sm btn-accent" @click="handleConfluenceUpload">
                        {{ t('documents.loadConfluence') }}
                    </button>
                </div>
            </div>

            <!-- Sitemap load area -->
            <div v-else-if="uploadMethod === 'sitemap'"
                class="flex flex-col m-auto justify-center items-center w-full h-112 bg-base-100 rounded-box border border-base-300">
                <div class="flex flex-col justify-center items-center pt-5 pb-6">
                    <GlobeAltIcon class="w-10 h-10 mb-4 text-accent-content" />
                    <p class="mb-1 font-bold">{{ t('documents.sitemapLoadTitle') }}</p>
                    <!-- configuration inputs -->
                    <div class="space-y-2 mb-4 w-full max-w-sm">
                      <label for="sitemapName" class="sr-only">Sitemap Name</label>
                      <input v-model="sitemapName" type="text" placeholder="Name" class="input input-bordered w-full" />
                      <label for="sitemapWebPath" class="sr-only">Sitemap URL</label>
                      <input v-model="sitemapWebPath" type="url" placeholder="Sitemap URL (required)" class="input input-bordered w-full" required />
                      <label for="sitemapFilterUrls" class="sr-only">Filter URLs</label>
                      <textarea v-model="sitemapFilterUrls" placeholder="Filter URLs (optional) - one regex pattern per line" class="textarea textarea-bordered w-full" rows="3"></textarea>
                      <label for="sitemapHeaderTemplate" class="sr-only">Headers JSON</label>
                      <textarea v-model="sitemapHeaderTemplate" placeholder="Headers (optional) - JSON format: {&quot;Authorization&quot;: &quot;Bearer token&quot;}" class="textarea textarea-bordered w-full" rows="2"></textarea>
                    </div>
                    <p class="text-xs opacity-50 mb-4">{{ t('documents.sitemapLoadDescription') }}</p>
                    <button class="btn btn-sm btn-accent" @click="handleSitemapUpload">
                        {{ t('documents.loadSitemap') }}
                    </button>
                </div>
            </div>

            <!-- Uploaded documents -->
            <div class="mx-auto mt-4 w-full">
                <div class="mb-4" v-for="uploadDocument in uploadedDocuments" :key="uploadDocument.id">
                    <UploadedDocumentItem class="slide-in-down" :removeItem="onRemoveDocument" :data="uploadDocument" />
                </div>
            </div>

            <!-- Invalid file type message -->
            <div role="alert" v-if="isInvalidFileType" @click="isInvalidFileType = false"
                class="alert alert-warning cursor-pointer mb-2 slide-in-down">
                <InformationCircleIcon class="w-6 h-6" />
                <div>
                    <h3 class="font-bold">{{ t('documents.fileTypeNotAllowedTitle') }}</h3>
                    <div class="text-xs">{{ t('documents.fileTypeNotAllowedDescription') }}</div>
                </div>
            </div>
        </div>
    </div>
</template>

<style scoped>
.slide-in-down {
    animation: slide-in-down 0.3s ease-out;
}

@keyframes slide-in-down {
    0% {
        transform: translateY(-15%);
    }

    100% {
        transform: translateY(0);
    }
}
</style><|MERGE_RESOLUTION|>--- conflicted
+++ resolved
@@ -85,7 +85,6 @@
         url: confluenceUrl.value,
         maxPages: maxPages.value
     });
-<<<<<<< HEAD
 }
 
 const handleSitemapUpload = () => {
@@ -96,8 +95,6 @@
         filterUrls: sitemapFilterUrls.value,
         headerTemplate: sitemapHeaderTemplate.value
     });
-=======
->>>>>>> 438d10bc
 }
 
 const clearError = () => {
@@ -181,11 +178,7 @@
             </div>
 
             <!-- Confluence load area -->
-<<<<<<< HEAD
             <div v-else-if="uploadMethod === 'confluence'"
-=======
-            <div v-else
->>>>>>> 438d10bc
                 class="flex flex-col m-auto justify-center items-center w-full h-112 bg-base-100 rounded-box border border-base-300">
                 <div class="flex flex-col justify-center items-center pt-5 pb-6">
                     <GlobeAltIcon class="w-10 h-10 mb-4 text-accent-content" />
