--- conflicted
+++ resolved
@@ -2,11 +2,7 @@
   required_providers {
     stackit = {
       source  = "stackitcloud/stackit"
-<<<<<<< HEAD
-      version = "~> 0.58.0"
-=======
       version = "~> 0.61.0"
->>>>>>> 2582d8bf
     }
   }
 }
