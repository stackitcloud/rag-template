FROM --platform=linux/amd64 python:3.13-bookworm

ARG DIRECTORY=""
ARG TEST=1

WORKDIR /app

RUN DEBIAN_FRONTEND=noninteractive apt-get update \
    && DEBIAN_FRONTEND=noninteractive apt-get install -y build-essential --no-install-recommends make; \
    if [ "${DIRECTORY}" = "extractor-api-lib" ]; then DEBIAN_FRONTEND=noninteractive apt-get install -y ffmpeg \
        poppler-utils \
        tesseract-ocr \
        tesseract-ocr-deu \
        tesseract-ocr-eng; \
    fi

COPY . .

RUN pip install poetry==2.1.3

WORKDIR /app/${DIRECTORY}
RUN poetry config virtualenvs.create false
RUN if [ "$TEST" = "1" ]; then \
        rm ../poetry.lock; rm ../pyproject.toml; \
<<<<<<< HEAD
        poetry install --with dev,test; \
        # Install rag-core-lib dependencies if testing libraries that depend on it \
        if [ "${DIRECTORY}" = "admin-api-lib" ] || [ "${DIRECTORY}" = "rag-core-api" ]; then \
            cd ../rag-core-lib && poetry install --with dev,test; \
        fi; \
=======
        # Install rag-core-lib dependencies if testing libraries that depend on it \
        if [ "${DIRECTORY}" = "admin-api-lib" ] || [ "${DIRECTORY}" = "rag-core-api" ]; then \
            cd ../rag-core-lib && poetry install --with dev,test; \
            cd ../${DIRECTORY}; \
        fi; \
        poetry install --with dev,test; \
>>>>>>> 76b0416d
    else \
        poetry install --with dev,lint; \
    fi<|MERGE_RESOLUTION|>--- conflicted
+++ resolved
@@ -22,20 +22,12 @@
 RUN poetry config virtualenvs.create false
 RUN if [ "$TEST" = "1" ]; then \
         rm ../poetry.lock; rm ../pyproject.toml; \
-<<<<<<< HEAD
-        poetry install --with dev,test; \
-        # Install rag-core-lib dependencies if testing libraries that depend on it \
-        if [ "${DIRECTORY}" = "admin-api-lib" ] || [ "${DIRECTORY}" = "rag-core-api" ]; then \
-            cd ../rag-core-lib && poetry install --with dev,test; \
-        fi; \
-=======
         # Install rag-core-lib dependencies if testing libraries that depend on it \
         if [ "${DIRECTORY}" = "admin-api-lib" ] || [ "${DIRECTORY}" = "rag-core-api" ]; then \
             cd ../rag-core-lib && poetry install --with dev,test; \
             cd ../${DIRECTORY}; \
         fi; \
         poetry install --with dev,test; \
->>>>>>> 76b0416d
     else \
         poetry install --with dev,lint; \
     fi