--- conflicted
+++ resolved
@@ -104,11 +104,7 @@
 tenacity = "9.1.2"
 boto3 = "^1.38.10"
 tqdm = "^4.67.1"
-<<<<<<< HEAD
 langfuse = "3.3.4"
-=======
-langfuse = "3.2.1"
->>>>>>> 4abad9de
 redis = "^6.0.0"
 pyyaml = "^6.0.2"
 python-multipart = "^0.0.20"
