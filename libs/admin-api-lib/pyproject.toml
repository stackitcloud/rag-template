[build-system]
requires = ["poetry-core"]
build-backend = "poetry.core.masonry.api"

[tool.poetry]
name = "admin-api-lib"
<<<<<<< HEAD
version = "2.2.1"
=======
version = "v3.2.1"
>>>>>>> 1d95afe0
description = "The admin backend is responsible for the document management. This includes deletion, upload and returning the source document."
authors = [
    "STACKIT GmbH & Co. KG <data-ai@stackit.cloud>",
]
maintainers = [
    "Andreas Klos <andreas.klos@stackit.cloud>",
]
packages = [{ include = "admin_api_lib", from = "src" }]
readme = "README.md"
license = "Apache-2.0"
repository = "https://github.com/stackitcloud/rag-template"
homepage = "https://pypi.org/project/admin-api-lib"

[tool.flake8]
exclude= [".eggs", "./libs/*", "./src/admin_api_lib/models/*", "./src/admin_api_lib/rag_backend_client/*", "./src/admin_api_lib/extractor_api_client/*", ".git", ".hg", ".mypy_cache", ".tox", ".venv", ".devcontainer", "venv", "_build", "buck-out", "build", "dist", "**/__init__.py"]
statistics = true
show-source = false
max-complexity = 8
max-annotations-complexity = 3
docstring-convention = 'numpy'
max-line-length = 120
ignore = ["E203", "W503", "E704"]
inline-quotes = '"'
docstring-quotes = '"""'
multiline-quotes = '"""'
dictionaries = ["en_US", "python", "technical", "pandas"]
ban-relative-imports = true
per-file-ignores = """
  ./src/admin_api_lib/prompt_templates/summarize_prompt.py: E501,
  ./src/admin_api_lib/apis/admin_api.py: B008,WOT001,
  ./src/admin_api_lib/impl/admin_api.py: B008,
  ./src/admin_api_lib/dependency_container.py: CCE002,CCE001,WOT001,
  ./src/admin_api_lib/apis/admin_api_base.py: WOT001,
  ./tests/*: S101,S106,D100,D103,PT011,N802,E501,
  ./src/admin_api_lib/impl/settings/confluence_settings.py: C901,N805,
  ./src/admin_api_lib/impl/utils/comma_separated_bool_list.py: R505,
  ./src/admin_api_lib/impl/utils/comma_separated_str_list.py: R505,
"""

[tool.black]
line-length = 120
exclude = """
/(
      .eggs
    | .git
    | .hg
    | .mypy_cache
    | .nox
    | .pants.d
    | .tox
    | .venv
    | _build
    | buck-out
    | build
    | dist
    | node_modules
    | venv
)/
"""

[tool.isort]
profile = "black"
skip = ['.eggs', '.git', '.hg', '.mypy_cache', '.nox', '.pants.d', '.tox', '.venv', '_build', 'buck-out', 'build', 'dist', 'node_modules', 'venv']
skip_gitignore = true
known_local_folder = ["admin_api_lib", "rag_core_lib"]

[tool.pylint]
max-line-length = 120

[tool.poetry.group.test.dependencies]
pytest = "^8.3.5"
pytest-asyncio = "^1.0.0"
coverage = "^7.8.0"

[tool.poetry.group.lint.dependencies]
flake8 = "^7.2.0"
flake8-black = "^0.4.0"
flake8-pyproject = "^1.2.3"
flake8-quotes = "^3.4.0"
flake8-return = "^1.2.0"
flake8-annotations-complexity = "^0.1.0"
flake8-bandit = "^4.1.1"
flake8-bugbear = "^24.12.12"
flake8-builtins = "^2.5.0"
flake8-comprehensions = "^3.15.0"
flake8-eradicate = "^1.5.0"
flake8-expression-complexity = "^0.0.11"
flake8-pytest-style = "^2.1.0"
pep8-naming = "^0.15.1"
flake8-eol = "^0.0.8"
flake8-exceptions = "^0.0.1a0"
flake8-simplify = "^0.22.0"
flake8-wot = "^0.2.0"
flake8-function-order = "^0.0.5"
flake8-tidy-imports = "^4.10.0"
black = "^25.1.0"
flake8-logging-format = "^2024.24.12"
flake8-docstrings = "^1.7.0"

[tool.poetry.group.dev.dependencies]
debugpy = "^1.8.14"

[tool.poetry.dependencies]
rag-core-lib = {path = "../rag-core-lib"}
python = "^3.13"
uvicorn = "^0.37.0"
fastapi = "^0.118.0"
dependency-injector = "^4.46.0"
python-dateutil = "^2.9.0.post0"
tenacity = "9.1.2"
boto3 = "^1.38.10"
tqdm = "^4.67.1"
langfuse = "3.6.1"
redis = "^6.0.0"
pyyaml = "^6.0.2"
python-multipart = "^0.0.20"
setuptools = "<80.9"
starlette = ">=0.47.2,<0.49.0"
langchain-experimental = "^0.3.4"
nltk = "^3.9.2"

[tool.pytest.ini_options]
log_cli = true
log_cli_level = "DEBUG"
pythonpath = "src"
testpaths = "src/tests"<|MERGE_RESOLUTION|>--- conflicted
+++ resolved
@@ -4,11 +4,7 @@
 
 [tool.poetry]
 name = "admin-api-lib"
-<<<<<<< HEAD
-version = "2.2.1"
-=======
 version = "v3.2.1"
->>>>>>> 1d95afe0
 description = "The admin backend is responsible for the document management. This includes deletion, upload and returning the source document."
 authors = [
     "STACKIT GmbH & Co. KG <data-ai@stackit.cloud>",
