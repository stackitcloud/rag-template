--- conflicted
+++ resolved
@@ -4,11 +4,7 @@
 
 [tool.poetry]
 name = "admin-api-lib"
-<<<<<<< HEAD
-version = "2.2.1"
-=======
 version = "v3.4.0"
->>>>>>> 210c8759
 description = "The admin backend is responsible for the document management. This includes deletion, upload and returning the source document."
 authors = [
     "STACKIT GmbH & Co. KG <data-ai@stackit.cloud>",
@@ -107,13 +103,9 @@
 black = "^25.1.0"
 flake8-logging-format = "^2024.24.12"
 flake8-docstrings = "^1.7.0"
-<<<<<<< HEAD
 
 [tool.poetry.group.dev.dependencies]
 debugpy = "^1.8.14"
-=======
-pytest-asyncio = "^1.0.0"
->>>>>>> 210c8759
 
 [tool.poetry.dependencies]
 rag-core-lib = {path = "../rag-core-lib"}
@@ -129,15 +121,10 @@
 redis = "^6.0.0"
 pyyaml = "^6.0.2"
 python-multipart = "^0.0.20"
-<<<<<<< HEAD
-setuptools = "<80.9"
-starlette = ">=0.47.2,<0.49.0"
-=======
 langchain-experimental = "^0.4.0"
 nltk = "^3.9.2"
 starlette = ">=0.49.1"
 langgraph-checkpoint = ">=3.0.0,<4.0.0"
->>>>>>> 210c8759
 
 [tool.pytest.ini_options]
 log_cli = true
