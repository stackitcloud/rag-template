--- conflicted
+++ resolved
@@ -103,13 +103,9 @@
 black = "^25.1.0"
 flake8-logging-format = "^2024.24.12"
 flake8-docstrings = "^1.7.0"
-<<<<<<< HEAD
 
 [tool.poetry.group.dev.dependencies]
 debugpy = "^1.8.14"
-=======
-pytest-asyncio = "^1.0.0"
->>>>>>> 210c8759
 
 [tool.poetry.dependencies]
 rag-core-lib = {path = "../rag-core-lib"}
@@ -125,13 +121,7 @@
 redis = "^6.0.0"
 pyyaml = "^6.0.2"
 python-multipart = "^0.0.20"
-<<<<<<< HEAD
-setuptools = "<80.9"
-starlette = ">=0.47.2,<0.49.0"
-langchain-experimental = "^0.3.4"
-=======
 langchain-experimental = "^0.4.0"
->>>>>>> 210c8759
 nltk = "^3.9.2"
 starlette = ">=0.49.1"
 langgraph-checkpoint = ">=3.0.0,<4.0.0"
