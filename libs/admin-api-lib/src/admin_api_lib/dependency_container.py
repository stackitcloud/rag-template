--- conflicted
+++ resolved
@@ -147,18 +147,15 @@
     summary_enhancer = List(
         Singleton(PageSummaryEnhancer, traced_summarizer, chunker_settings),
     )
-    information_enhancer = Singleton(
+    untraced_information_enhancer = Singleton(
         GeneralEnhancer,
         summary_enhancer,
     )
-<<<<<<< HEAD
-=======
     information_enhancer = Singleton(
         LangfuseTracedRunnable,
         inner_chain=untraced_information_enhancer,
         settings=langfuse_settings,
     )
->>>>>>> 5d453c57
 
     document_deleter = Singleton(
         DefaultDocumentDeleter, rag_api=rag_api, file_service=file_service, key_value_store=key_value_store
