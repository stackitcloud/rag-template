--- conflicted
+++ resolved
@@ -29,8 +29,6 @@
     DOCUMENT_URL_KEY = "document_url"
     DEFAULT_PAGE_NR = 1
 
-<<<<<<< HEAD
-=======
     @staticmethod
     def _parse_max_concurrency(config: Optional[RunnableConfig]) -> int:
         if not config:
@@ -43,17 +41,12 @@
         except (TypeError, ValueError):
             return 1
 
->>>>>>> 79b8254f
     def _group_key(self, piece: Document) -> tuple[Any, ...]:
         document_url = piece.metadata.get(self.DOCUMENT_URL_KEY)
         page = piece.metadata.get("page", self.DEFAULT_PAGE_NR)
 
         # For paged documents (PDF/docling/etc.) keep per-page summaries even if a shared document URL exists.
-<<<<<<< HEAD
-        if isinstance(page, int):
-=======
         if isinstance(page, int) or (isinstance(page, str) and page != "Unknown Title"):
->>>>>>> 79b8254f
             return ("page_number", document_url, page)
 
         # For sources like sitemaps/confluence, `page` can be a non-unique title (or missing),
@@ -75,14 +68,11 @@
         return Document(metadata=meta, page_content=summary)
 
     async def _acreate_summary(self, information: list[Document], config: Optional[RunnableConfig]) -> list[Document]:
-<<<<<<< HEAD
-=======
         grouped = self._group_information(information)
         max_concurrency = self._parse_max_concurrency(config)
         return await self._summarize_groups(grouped, config, max_concurrency=max_concurrency)
 
     def _group_information(self, information: list[Document]) -> list[list[Document]]:
->>>>>>> 79b8254f
         ordered_keys: list[tuple[Any, ...]] = []
         groups: dict[tuple[Any, ...], list[Document]] = {}
         for info in information:
@@ -91,19 +81,6 @@
                 ordered_keys.append(key)
                 groups[key] = []
             groups[key].append(info)
-<<<<<<< HEAD
-
-        grouped = [groups[key] for key in ordered_keys]
-        max_concurrency = 1
-        if config and config.get("max_concurrency") is not None:
-            try:
-                max_concurrency = max(1, int(config["max_concurrency"]))
-            except (TypeError, ValueError):
-                max_concurrency = 1
-
-        if max_concurrency == 1:
-            summaries = []
-=======
         return [groups[key] for key in ordered_keys]
 
     async def _summarize_groups(
@@ -115,38 +92,22 @@
     ) -> list[Document]:
         if max_concurrency == 1:
             summaries: list[Document] = []
->>>>>>> 79b8254f
             for info_group in tqdm(grouped):
                 summaries.append(await self._asummarize_page(info_group, config))
             return summaries
 
         semaphore = asyncio.Semaphore(max_concurrency)
-<<<<<<< HEAD
-        summaries: list[Document | None] = [None] * len(grouped)
-=======
         results: list[Document | None] = [None] * len(grouped)
->>>>>>> 79b8254f
 
         async def _run(idx: int, info_group: list[Document]) -> tuple[int, Document]:
             async with semaphore:
                 return idx, await self._asummarize_page(info_group, config)
 
         tasks = [asyncio.create_task(_run(idx, info_group)) for idx, info_group in enumerate(grouped)]
-<<<<<<< HEAD
-
-        with tqdm(total=len(tasks)) as pbar:
-            for task in asyncio.as_completed(tasks):
-                idx, summary = await task
-                summaries[idx] = summary
-                pbar.update(1)
-
-        return [summary for summary in summaries if summary is not None]
-=======
         with tqdm(total=len(tasks)) as pbar:
             for task in asyncio.as_completed(tasks):
                 idx, summary = await task
                 results[idx] = summary
                 pbar.update(1)
 
-        return [summary for summary in results if summary is not None]
->>>>>>> 79b8254f
+        return [summary for summary in results if summary is not None]