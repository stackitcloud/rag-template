--- conflicted
+++ resolved
@@ -95,37 +95,8 @@
         langchain_documents = self._chunker.split_documents([document])
         logger.debug("Summarizing %d chunk(s)...", len(langchain_documents))
 
-<<<<<<< HEAD
-        max_concurrency = config.get("max_concurrency")
-        if max_concurrency is not None:
-            try:
-                max_concurrency = max(1, int(max_concurrency))
-            except (TypeError, ValueError):
-                max_concurrency = None
-
-        if max_concurrency == 1:
-            outputs = []
-            for doc in langchain_documents:
-                outputs.append(await self._summarize_chunk(doc.page_content, config))
-        else:
-            if max_concurrency is not None:
-                semaphore = asyncio.Semaphore(max_concurrency)
-
-                async def _run(doc: Document) -> SummarizerOutput:
-                    async with semaphore:
-                        return await self._summarize_chunk(doc.page_content, config)
-
-                outputs = await asyncio.gather(*(_run(doc) for doc in langchain_documents))
-            else:
-                # Fan out with concurrency, bounded by your semaphore inside _summarize_chunk
-                tasks = [
-                    asyncio.create_task(self._summarize_chunk(doc.page_content, config)) for doc in langchain_documents
-                ]
-                outputs = await asyncio.gather(*tasks)
-=======
         max_concurrency = self._parse_max_concurrency(config)
         outputs = await self._summarize_documents(langchain_documents, config, max_concurrency=max_concurrency)
->>>>>>> 79b8254f
 
         if len(outputs) == 1:
             return outputs[0]
