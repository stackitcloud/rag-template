--- conflicted
+++ resolved
@@ -72,37 +72,16 @@
         """
         assert query, "Query is empty: %s" % query  # noqa S101
         config = ensure_config(config)
-<<<<<<< HEAD
         tries_remaining = config.get("configurable", {}).get("tries_remaining", 3)
         logger.debug("Tries remaining %d", tries_remaining)
-=======
->>>>>>> 1d95afe0
 
         document = Document(page_content=query)
         langchain_documents = self._chunker.split_documents([document])
         logger.debug("Summarizing %d chunk(s)...", len(langchain_documents))
 
-<<<<<<< HEAD
-        outputs = []
-        for langchain_document in langchain_documents:
-            async with self._semaphore:
-                try:
-                    result = await self._create_chain().ainvoke({"text": langchain_document.page_content}, config)
-                    # Extract content from AIMessage if it's not already a string
-                    content = result.content if hasattr(result, "content") else str(result)
-                    outputs.append(content)
-                except Exception:
-                    logger.exception("Error in summarizing langchain doc")
-                    config["tries_remaining"] = tries_remaining - 1
-                    result = await self._create_chain().ainvoke({"text": langchain_document.page_content}, config)
-                    # Extract content from AIMessage if it's not already a string
-                    content = result.content if hasattr(result, "content") else str(result)
-                    outputs.append(content)
-=======
         # Fan out with concurrency, bounded by your semaphore inside _summarize_chunk
         tasks = [asyncio.create_task(self._summarize_chunk(doc.page_content, config)) for doc in langchain_documents]
         outputs = await asyncio.gather(*tasks)
->>>>>>> 1d95afe0
 
         if len(outputs) == 1:
             return outputs[0]
@@ -112,11 +91,7 @@
         logger.debug(
             "Reduced number of chars from %d to %d",
             len("".join([x.page_content for x in langchain_documents])),
-<<<<<<< HEAD
-            len(summary),
-=======
             len(merged),
->>>>>>> 1d95afe0
         )
         return await self._summarize_chunk(merged, config)
 
