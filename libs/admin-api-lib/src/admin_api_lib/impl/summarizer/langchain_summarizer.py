"""Module for the LangchainSummarizer class."""

import asyncio
import logging
from typing import Optional

from langchain.text_splitter import RecursiveCharacterTextSplitter
from langchain_core.documents import Document
from langchain_core.runnables import Runnable, RunnableConfig, ensure_config
from openai import APIConnectionError, APIError, APITimeoutError, RateLimitError

from admin_api_lib.impl.settings.summarizer_settings import SummarizerSettings
from admin_api_lib.summarizer.summarizer import (
    Summarizer,
    SummarizerInput,
    SummarizerOutput,
)
from rag_core_lib.impl.langfuse_manager.langfuse_manager import LangfuseManager
from rag_core_lib.impl.settings.retry_decorator_settings import RetryDecoratorSettings
from rag_core_lib.impl.utils.async_threadsafe_semaphore import AsyncThreadsafeSemaphore
from rag_core_lib.impl.utils.retry_decorator import retry_with_backoff

logger = logging.getLogger(__name__)


class LangchainSummarizer(Summarizer):
    """Is responsible for summarizing input data.

    LangchainSummarizer is responsible for summarizing input data using the LangfuseManager,
    RecursiveCharacterTextSplitter, and AsyncThreadsafeSemaphore. It handles chunking of the input
    document and retries the summarization process if an error occurs.
    """

    def __init__(
        self,
        langfuse_manager: LangfuseManager,
        chunker: RecursiveCharacterTextSplitter,
        semaphore: AsyncThreadsafeSemaphore,
        summarizer_settings: SummarizerSettings,
        retry_decorator_settings: RetryDecoratorSettings,
    ):
        self._chunker = chunker
        self._langfuse_manager = langfuse_manager
        self._semaphore = semaphore
        self._retry_decorator_settings = self._create_retry_decorator_settings(
            summarizer_settings, retry_decorator_settings
        )

    async def ainvoke(self, query: SummarizerInput, config: Optional[RunnableConfig] = None) -> SummarizerOutput:
        """
        Asynchronously invokes the summarization process on the given query.

        Parameters
        ----------
        query : SummarizerInput
            The input data to be summarized.
        config : Optional[RunnableConfig], optional
            Configuration options for the summarization process, by default None.

        Returns
        -------
        SummarizerOutput
            The summarized output.

        Raises
        ------
        Exception
            If the summary creation fails after the allowed number of tries.

        Notes
        -----
        This method handles chunking of the input document and retries the summarization
        process if an error occurs, up to the number of tries specified in the config.
        """
        assert query, "Query is empty: %s" % query  # noqa S101
        config = ensure_config(config)

        document = Document(page_content=query)
        langchain_documents = self._chunker.split_documents([document])
        logger.debug("Summarizing %d chunk(s)...", len(langchain_documents))

        # Fan out with concurrency, bounded by your semaphore inside _summarize_chunk
        tasks = [asyncio.create_task(self._summarize_chunk(doc.page_content, config)) for doc in langchain_documents]
        outputs = await asyncio.gather(*tasks)

        if len(outputs) == 1:
            return outputs[0]

        merged = " ".join(outputs)
        logger.debug(
            "Reduced number of chars from %d to %d",
            len("".join([x.page_content for x in langchain_documents])),
            len(merged),
<<<<<<< HEAD
        )
        return await self._summarize_chunk(merged, config)

    def _create_retry_decorator_settings(
        self, summarizer_settings: SummarizerSettings, retry_decorator_settings: RetryDecoratorSettings
    ):
        return RetryDecoratorSettings(
            max_retries=(
                summarizer_settings.max_retries
                if summarizer_settings.max_retries is not None
                else retry_decorator_settings.max_retries
            ),
            retry_base_delay=(
                summarizer_settings.retry_base_delay
                if summarizer_settings.retry_base_delay is not None
                else retry_decorator_settings.retry_base_delay
            ),
            retry_max_delay=(
                summarizer_settings.retry_max_delay
                if summarizer_settings.retry_max_delay is not None
                else retry_decorator_settings.retry_max_delay
            ),
            backoff_factor=(
                summarizer_settings.backoff_factor
                if summarizer_settings.backoff_factor is not None
                else retry_decorator_settings.backoff_factor
            ),
            attempt_cap=(
                summarizer_settings.attempt_cap
                if summarizer_settings.attempt_cap is not None
                else retry_decorator_settings.attempt_cap
            ),
            jitter_min=(
                summarizer_settings.jitter_min
                if summarizer_settings.jitter_min is not None
                else retry_decorator_settings.jitter_min
            ),
            jitter_max=(
                summarizer_settings.jitter_max
                if summarizer_settings.jitter_max is not None
                else retry_decorator_settings.jitter_max
            ),
        )
=======
        )
        return await self._summarize_chunk(merged, config)

    def _create_retry_decorator_settings(
        self, summarizer_settings: SummarizerSettings, retry_decorator_settings: RetryDecoratorSettings
    ):
        fields = [
            "max_retries",
            "retry_base_delay",
            "retry_max_delay",
            "backoff_factor",
            "attempt_cap",
            "jitter_min",
            "jitter_max",
        ]
        settings_kwargs = {
            field: getattr(summarizer_settings, field)
            if getattr(summarizer_settings, field) is not None
            else getattr(retry_decorator_settings, field)
            for field in fields
        }
        return RetryDecoratorSettings(**settings_kwargs)
>>>>>>> 28665936

    def _create_chain(self) -> Runnable:
        return self._langfuse_manager.get_base_prompt(self.__class__.__name__) | self._langfuse_manager.get_base_llm(
            self.__class__.__name__
        )

    def _retry_with_backoff_wrapper(self):
        return retry_with_backoff(
            settings=self._retry_decorator_settings,
            exceptions=(APIError, RateLimitError, APITimeoutError, APIConnectionError),
            rate_limit_exceptions=(RateLimitError,),
            logger=logger,
        )

    async def _summarize_chunk(self, text: str, config: Optional[RunnableConfig]) -> SummarizerOutput:
        @self._retry_with_backoff_wrapper()
        async def _call(text: str, config: Optional[RunnableConfig]) -> SummarizerOutput:
            response = await self._create_chain().ainvoke({"text": text}, config)
            return response.content if hasattr(response, "content") else str(response)

        # Hold the semaphore for the entire retry lifecycle
        async with self._semaphore:
            return await _call(text, config)<|MERGE_RESOLUTION|>--- conflicted
+++ resolved
@@ -8,7 +8,9 @@
 from langchain_core.documents import Document
 from langchain_core.runnables import Runnable, RunnableConfig, ensure_config
 from openai import APIConnectionError, APIError, APITimeoutError, RateLimitError
+from openai import APIConnectionError, APIError, APITimeoutError, RateLimitError
 
+from admin_api_lib.impl.settings.summarizer_settings import SummarizerSettings
 from admin_api_lib.impl.settings.summarizer_settings import SummarizerSettings
 from admin_api_lib.summarizer.summarizer import (
     Summarizer,
@@ -17,7 +19,9 @@
 )
 from rag_core_lib.impl.langfuse_manager.langfuse_manager import LangfuseManager
 from rag_core_lib.impl.settings.retry_decorator_settings import RetryDecoratorSettings
+from rag_core_lib.impl.settings.retry_decorator_settings import RetryDecoratorSettings
 from rag_core_lib.impl.utils.async_threadsafe_semaphore import AsyncThreadsafeSemaphore
+from rag_core_lib.impl.utils.retry_decorator import retry_with_backoff
 from rag_core_lib.impl.utils.retry_decorator import retry_with_backoff
 
 logger = logging.getLogger(__name__)
@@ -42,6 +46,9 @@
         self._chunker = chunker
         self._langfuse_manager = langfuse_manager
         self._semaphore = semaphore
+        self._retry_decorator_settings = self._create_retry_decorator_settings(
+            summarizer_settings, retry_decorator_settings
+        )
         self._retry_decorator_settings = self._create_retry_decorator_settings(
             summarizer_settings, retry_decorator_settings
         )
@@ -82,60 +89,22 @@
         # Fan out with concurrency, bounded by your semaphore inside _summarize_chunk
         tasks = [asyncio.create_task(self._summarize_chunk(doc.page_content, config)) for doc in langchain_documents]
         outputs = await asyncio.gather(*tasks)
+        logger.debug("Summarizing %d chunk(s)...", len(langchain_documents))
+
+        # Fan out with concurrency, bounded by your semaphore inside _summarize_chunk
+        tasks = [asyncio.create_task(self._summarize_chunk(doc.page_content, config)) for doc in langchain_documents]
+        outputs = await asyncio.gather(*tasks)
 
         if len(outputs) == 1:
             return outputs[0]
+
+        merged = " ".join(outputs)
 
         merged = " ".join(outputs)
         logger.debug(
             "Reduced number of chars from %d to %d",
             len("".join([x.page_content for x in langchain_documents])),
             len(merged),
-<<<<<<< HEAD
-        )
-        return await self._summarize_chunk(merged, config)
-
-    def _create_retry_decorator_settings(
-        self, summarizer_settings: SummarizerSettings, retry_decorator_settings: RetryDecoratorSettings
-    ):
-        return RetryDecoratorSettings(
-            max_retries=(
-                summarizer_settings.max_retries
-                if summarizer_settings.max_retries is not None
-                else retry_decorator_settings.max_retries
-            ),
-            retry_base_delay=(
-                summarizer_settings.retry_base_delay
-                if summarizer_settings.retry_base_delay is not None
-                else retry_decorator_settings.retry_base_delay
-            ),
-            retry_max_delay=(
-                summarizer_settings.retry_max_delay
-                if summarizer_settings.retry_max_delay is not None
-                else retry_decorator_settings.retry_max_delay
-            ),
-            backoff_factor=(
-                summarizer_settings.backoff_factor
-                if summarizer_settings.backoff_factor is not None
-                else retry_decorator_settings.backoff_factor
-            ),
-            attempt_cap=(
-                summarizer_settings.attempt_cap
-                if summarizer_settings.attempt_cap is not None
-                else retry_decorator_settings.attempt_cap
-            ),
-            jitter_min=(
-                summarizer_settings.jitter_min
-                if summarizer_settings.jitter_min is not None
-                else retry_decorator_settings.jitter_min
-            ),
-            jitter_max=(
-                summarizer_settings.jitter_max
-                if summarizer_settings.jitter_max is not None
-                else retry_decorator_settings.jitter_max
-            ),
-        )
-=======
         )
         return await self._summarize_chunk(merged, config)
 
@@ -158,7 +127,6 @@
             for field in fields
         }
         return RetryDecoratorSettings(**settings_kwargs)
->>>>>>> 28665936
 
     def _create_chain(self) -> Runnable:
         return self._langfuse_manager.get_base_prompt(self.__class__.__name__) | self._langfuse_manager.get_base_llm(
