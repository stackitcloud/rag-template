--- conflicted
+++ resolved
@@ -70,11 +70,7 @@
 python = "^3.13"
 wheel = "^0.45.1"
 botocore = "^1.38.10"
-<<<<<<< HEAD
 fasttext = "^0.9.3"
-=======
-fasttext = {git = "https://github.com/cfculhane/fastText", rev = "4a4451337ae6b476b9c584b97776c8c3eb4b27c5"}
->>>>>>> 3ef2a5a4
 pytesseract = "^0.3.10"
 fastapi = "^0.116.0"
 uvicorn = "^0.35.0"
@@ -105,11 +101,8 @@
 fake-useragent = "^2.2.0"
 pypdfium2 = "4.30.0"
 pypandoc-binary = "^1.15"
-<<<<<<< HEAD
 setuptools = "<80.9"
-=======
 starlette = ">=0.47.2,<0.49.0"
->>>>>>> 3ef2a5a4
 
 [tool.poetry.group.test.dependencies]
 pytest = "^8.3.5"
