--- conflicted
+++ resolved
@@ -65,16 +65,9 @@
 
     # Settings
     settings_s3 = S3Settings()
-    sitemap_settings = SitemapSettings()
 
-    sitemap_selector_config = Configuration()
-    sitemap_selector_config.from_dict(sitemap_settings.model_dump())
-
-<<<<<<< HEAD
-=======
     sitemap_selector_config = Configuration(pydantic_settings=[SitemapSettings()])
 
->>>>>>> 79b8254f
     sitemap_parsing_function = Selector(
         sitemap_selector_config.parser,
         docusaurus=Object(docusaurus_sitemap_parser_function),
