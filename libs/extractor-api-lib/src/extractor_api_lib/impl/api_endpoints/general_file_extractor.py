"""Module for the GeneralExtractor class."""

import logging
from pathlib import Path
import tempfile

from extractor_api_lib.api_endpoints.file_extractor import FileExtractor
from extractor_api_lib.impl.mapper.internal2external_information_piece import Internal2ExternalInformationPiece
from extractor_api_lib.models.extraction_request import ExtractionRequest
from extractor_api_lib.file_services.file_service import FileService
from extractor_api_lib.extractors.information_file_extractor import InformationFileExtractor
from extractor_api_lib.models.dataclasses.internal_information_piece import InternalInformationPiece
from extractor_api_lib.models.information_piece import InformationPiece

logger = logging.getLogger(__name__)


class GeneralFileExtractor(FileExtractor):
    """A class to extract information from documents using available extractors.

    This class serves as a general extractor that utilizes a list of available
    information extractors to extract content from documents. It determines the
    appropriate extractor based on the file type of the document.
    """

    def __init__(
        self,
        file_service: FileService,
        available_extractors: list[InformationFileExtractor],
        mapper: Internal2ExternalInformationPiece,
    ):
        """
        Initialize the GeneralExtractor.

        Parameters
        ----------
        file_service : FileService
            An instance of FileService to handle file operations.
        available_extractors : list of InformationExtractor
            A list of available information extractors to be used by the GeneralExtractor.
        """
        self._file_service = file_service
        self._available_extractors = available_extractors
        self._mapper = mapper

    async def aextract_information(self, extraction_request: ExtractionRequest) -> list[InformationPiece]:
        """
        Extract content from given file.

        Parameters
        ----------
        file_path : Path
            Path to the file the information should be extracted from.

        Returns
        -------
        list[InformationPiece]
            The extracted information.
        """
        try:
            with tempfile.TemporaryDirectory() as temp_dir:
                temp_file_path = Path(temp_dir) / Path(extraction_request.path_on_s3).name
                with open(temp_file_path, "wb") as temp_file:
                    self._file_service.download_file(extraction_request.path_on_s3, temp_file)
                    logger.debug("Temporary file created at %s.", temp_file_path)
                    logger.debug("Temp file created and content written.")
                file_type = str(temp_file_path).split(".")[-1].upper()
                # treat common image file extensions as IMAGE so extractors that declare IMAGE match them
                image_extensions = {
                    "JPEG",
                    "JPG",
                    "PNG",
                    "TIFF",
                    "TIF",
                    "BMP",
                }

                ascii_doc_extensions = {
                    "ASCIIDOC",
                    "ADOC",
                }

                markdown_extensions = {
                    "MD",
                    "MARKDOWN",
                    "MDX",
                }

                def _extractor_matches_file_type(extractor, ft: str) -> bool:
                    for file_type_option in extractor.compatible_file_types:
                        opt = str(file_type_option.value).upper()
                        if (
                            opt == ft
                            or (opt == "IMAGE" and ft in image_extensions)
                            or (opt == "ASCIIDOC" and ft in ascii_doc_extensions)
                            or (opt == "MD" and ft in markdown_extensions)
                        ):
                            return True
                    return False

                correct_extractors = [
                    extractor
                    for extractor in self._available_extractors
                    if _extractor_matches_file_type(extractor, file_type)
                ]
                if not correct_extractors:
                    raise ValueError(f"No extractor found for file-ending {file_type}")

                results = await self._run_extractors_with_fallback(
                    list(reversed(correct_extractors)), temp_file_path, extraction_request.document_name
                )

                return [self._mapper.map_internal_to_external(x) for x in results if x.page_content is not None]
<<<<<<< HEAD
        except Exception as e:
            logger.exception("Error during document parsing")
            raise e
=======
        except Exception:  # noqa: TRY302 reraising original exception
            logger.exception("Error during document parsing.")
            raise

    async def _run_extractors_with_fallback(
        self,
        extractors: list[InformationFileExtractor],
        temp_file_path: Path,
        document_name: str,
    ) -> list[InternalInformationPiece]:
        errors: list[Exception] = []

        for extractor in extractors:
            extractor_name = extractor.__class__.__name__
            try:
                result = await extractor.aextract_content(temp_file_path, document_name)
            except Exception as exc:
                logger.warning(
                    "Extractor %s failed for document %s.",
                    extractor_name,
                    document_name,
                    exc_info=logger.isEnabledFor(logging.DEBUG),
                )
                errors.append(exc)
                continue

            if result:
                return result

            logger.info(
                "Extractor %s returned no content for document %s.",
                extractor_name,
                document_name,
            )

        if errors:
            raise RuntimeError("All extractors failed to process the document") from errors[-1]

        return []
>>>>>>> 210c8759
<|MERGE_RESOLUTION|>--- conflicted
+++ resolved
@@ -111,11 +111,6 @@
                 )
 
                 return [self._mapper.map_internal_to_external(x) for x in results if x.page_content is not None]
-<<<<<<< HEAD
-        except Exception as e:
-            logger.exception("Error during document parsing")
-            raise e
-=======
         except Exception:  # noqa: TRY302 reraising original exception
             logger.exception("Error during document parsing.")
             raise
@@ -154,5 +149,4 @@
         if errors:
             raise RuntimeError("All extractors failed to process the document") from errors[-1]
 
-        return []
->>>>>>> 210c8759
+        return []