"""Module containing the PDFExtractor class."""

import logging
import re
import tempfile
from pathlib import Path
from typing import Optional

import cv2
import numpy as np
import pandas as pd
import pdfplumber
import pytesseract
from pdf2image import convert_from_path
from pdfplumber.page import Page
from langdetect import detect
import camelot


from extractor_api_lib.impl.types.content_type import ContentType
from extractor_api_lib.impl.types.file_type import FileType
from extractor_api_lib.impl.utils.utils import hash_datetime
from extractor_api_lib.models.dataclasses.internal_information_piece import InternalInformationPiece
from extractor_api_lib.table_converter.dataframe_converter import DataframeConverter
from extractor_api_lib.file_services.file_service import FileService
from extractor_api_lib.extractors.information_file_extractor import InformationFileExtractor

logger = logging.getLogger(__name__)
logging.getLogger("pdfminer").setLevel(logging.WARNING)


class PDFExtractor(InformationFileExtractor):
    """PDFExtractor is a class responsible for extracting information from PDF files.

    It converts PDF pages to images, identifies table/figure coordinates, and extracts
    text content using OCR.

    Attributes
    ----------
    TITLE_PATTERN : re.Pattern
        Regular expression pattern to identify titles in the text.document
    TITLE_PATTERN_MULTILINE : re.Pattern
        Regular expression pattern to identify titles in the text with multiline support.
    TEXT_THRESHOLD : float
        Threshold for determining if a page has extractable text (default: 50 characters).
    """

    TITLE_PATTERN = re.compile(r"(^|\n)(\d+\.[\.\d]*[\t ][a-zA-Z0-9 äöüÄÖÜß\-]+)")
    TITLE_PATTERN_MULTILINE = re.compile(r"(^|\n)(\d+\.[\.\d]*[\t ][a-zA-Z0-9 äöüÄÖÜß\-]+)", re.MULTILINE)
    TEXT_THRESHOLD = 50  # Minimum characters to consider page as text-based

    def __init__(
        self,
        file_service: FileService,
        dataframe_converter: DataframeConverter,
    ):
        """Initialize the PDFExtractor.

        Parameters
        ----------
        file_service : FileService
            Handler for downloading the file to extract content from and upload results to if required.
        dataframe_converter: DataframeConverter
            Converter for dataframe tables to a search and saveable format.
        """
        super().__init__(file_service=file_service)
        self._dataframe_converter = dataframe_converter
        self.old_image_id = None
        self._lang_map = {
            "en": "eng",
            "de": "deu",
        }

    @property
    def compatible_file_types(self) -> list[FileType]:
        """
        Returns a list of compatible file types for the PDF extractor.

        Returns
        -------
        list[FileType]
            A list containing the FileType.PDF indicating that this extractor is compatible with PDF files.
        """
        return [FileType.PDF]

    @staticmethod
    def _create_information_piece(
        document_name: str,
        page: int,
        title: str,
        content: str,
        content_type: ContentType,
        information_id: str,
        additional_meta: Optional[dict] = None,
        related_ids: list[str] = None,
    ) -> InternalInformationPiece:
        metadata = {
            "document": document_name,
            "page": page,
            "title": title,
            "id": information_id,
            "related": related_ids if related_ids else [],
        }
        if additional_meta:
            metadata = metadata | additional_meta
        return InternalInformationPiece(
            type=content_type,
            metadata=metadata,
            page_content=content,
        )

    async def aextract_content(self, file_path: Path, name: str) -> list[InternalInformationPiece]:
        """Extract content from given file.

        Parameters
        ----------
        file_path : Path
            Path to the file the information should be extracted from.
        name : str
            Name of the document.

        Returns
        -------
        list[InformationPiece]
            The extracted information.
        """
        images = convert_from_path(file_path)

        with tempfile.TemporaryDirectory() as temp_dir:
            for i, image in enumerate(images, 1):
                image.save(Path(temp_dir, f"page_{i}.png").as_posix(), "PNG")

            pdf_elements = []

            current_title = ""
            with pdfplumber.open(file_path) as pdf:
                for page_idx, page in enumerate(pdf.pages, 1):
                    logger.debug("Processing page: %d/%d", page_idx, len(pdf.pages))

                    is_text_based = self._is_text_based(page)

                    (new_pdf_elements, current_title) = self._extract_content_from_page(
                        page_index=page_idx,
                        page=page,
                        is_text_based=is_text_based,
                        temp_dir=temp_dir,
                        title=current_title,
                        document_name=name,
                    )
                    pdf_elements += new_pdf_elements

<<<<<<< HEAD
        logger.info("Extraction completed. Found %d information pieces.", len(pdf_elements))
        return pdf_elements
=======
            logger.info("Extraction completed. Found %d information pieces.", len(pdf_elements))
            return pdf_elements
>>>>>>> 210c8759

    def _is_text_based(self, page: Page) -> bool:
        """Classify whether a page is text-based, scanned.

        Parameters
        ----------
        page : Page
            The pdfplumber page object.

        Returns
        -------
        bool
            returns True if the page is text-based, False if it is scanned.
        """
        # Try to extract text using pdfplumber
        extractable_text = page.extract_text() or ""

        # Clean and count meaningful text
        meaningful_text = re.sub(r"\s+", " ", extractable_text.strip())

        if len(meaningful_text) >= self.TEXT_THRESHOLD:
            return True
        return False

    def _extract_tables_from_text_page(
        self,
        page: Page,
        page_index: int,
        document_name: str,
        text_x_tolerance: int = 1,
        text_y_tolerance: int = 1,
    ) -> list[InternalInformationPiece]:
        table_elements = []

        try:
            pdfplumber_tables = page.find_tables()

            for idx, table in enumerate(pdfplumber_tables):
                table_data = table.extract(x_tolerance=text_x_tolerance, y_tolerance=text_y_tolerance)
                if not table_data or all(not row or all(not cell for cell in row) for row in table_data):
                    continue
                table_df = pd.DataFrame(table_data)
                try:
                    converted_table = self._dataframe_converter.convert(table_df)
                except TypeError:
<<<<<<< HEAD
                    logger.exception("Error while converting table to string.")
=======
                    logger.exception("Error while converting table to string")
>>>>>>> 210c8759
                    continue
                if not converted_table.strip():
                    continue
                table_elements.append(
                    self._create_information_piece(
                        document_name,
                        page_index,
                        f"Table {idx + 1}",
                        converted_table,
                        ContentType.TABLE,
                        information_id=hash_datetime(),
                        additional_meta={
                            "origin_extractor": "custom_pdf_extractor",
                        },
                    )
                )
        except Exception:
<<<<<<< HEAD
            # Include stack trace without embedding exception object in log arguments (G200)
            logger.warning("Failed to find tables on page %d.", page_index, exc_info=True)
=======
            logger.warning("Failed to find tables on page %d", page_index, exc_info=True)
>>>>>>> 210c8759

        return table_elements

    def _auto_detect_language(self, text):
        try:
            return detect(text)
        except Exception:
            return "en"

    def _extract_text_from_scanned_page(
        self,
        page: Page,
        scale_x: int,
        scale_y: int,
        image: np.ndarray,
        pdf_page_height: int,
        with_image_masking: Optional[bool] = True,
    ) -> tuple[str, bytes]:
        thickness = -1
        color = (255, 255, 255)
        original_image = image.copy()
        for table in page.find_tables():
            table_coords = table.bbox
            start_point = (
                int(table_coords[0] * scale_x),
                int(table_coords[1] * scale_y),
            )
            end_point = (
                int(table_coords[2] * scale_x),
                int(table_coords[3] * scale_y),
            )

            cv2.rectangle(image, start_point, end_point, color, thickness)

        if with_image_masking:
            for img in page.images:
                start_point = (
                    int(img["x0"] * scale_x),
                    int((pdf_page_height - img["y1"]) * scale_y),
                )
                end_point = (
                    int(img["x1"] * scale_x),
                    int((pdf_page_height - img["y0"]) * scale_y),
                )
                cv2.rectangle(image, start_point, end_point, color, thickness)

        rough_text = pytesseract.image_to_string(image, lang="eng")
        if not rough_text and with_image_masking:
            return self._extract_text_from_scanned_page(
                page, scale_x, scale_y, original_image, pdf_page_height, with_image_masking=False
            )
        lang_code = self._auto_detect_language(rough_text)
        tesseract_lang = self._lang_map.get(lang_code, "eng")
        pdf_bytes = pytesseract.image_to_pdf_or_hocr(original_image, extension="pdf", lang=tesseract_lang)
        if lang_code == "en":
            return (rough_text, pdf_bytes)

        return (pytesseract.image_to_string(image, lang=tesseract_lang), pdf_bytes)

    def _extract_tables_from_scanned_page(
        self, page_index: int, document_name: str, filename: str
    ) -> list[InternalInformationPiece]:
        """Extract tables from scanned page using multiple methods.

        Parameters
        ----------
        page_index : int
            The page number.
        document_name : str
            Name of the document.
        filename: str
            Path to the PDF file including the filename.

        Returns
        -------
        list[InternalInformationPiece]
            List of extracted table information pieces.
        """
        table_elements = []

        # Method 1: Try Camelot (good for scanned tables)
        try:
            camelot_tables = camelot.read_pdf(str(filename))

            for i, table in enumerate(camelot_tables):
                if table.accuracy > 50:  # Only use tables with good accuracy
                    try:
                        converted_table = self._dataframe_converter.convert(table.df)
                        if converted_table and converted_table.strip():
                            table_elements.append(
                                self._create_information_piece(
                                    document_name,
                                    page_index,
                                    f"Table {i + 1}",
                                    converted_table,
                                    ContentType.TABLE,
                                    information_id=hash_datetime(),
                                    additional_meta={
                                        "table_method": "camelot",
                                        "accuracy": table.accuracy,
                                        "table_index": i,
                                        "origin_extractor": "custom_pdf_extractor",
                                    },
                                )
                            )
                    except Exception:
<<<<<<< HEAD
                        logger.warning("Failed to convert Camelot table %d.", i + 1, exc_info=True)

        except Exception:
            logger.debug("Camelot table extraction failed for page %d.", page_index, exc_info=True)
=======
                        logger.warning("Failed to convert Camelot table %d", i + 1, exc_info=True)

        except Exception:
            logger.debug("Camelot table extraction failed for page %d", page_index, exc_info=True)
>>>>>>> 210c8759

        return table_elements

    def _extract_text_from_text_page(self, page: Page) -> str:
        try:
            return page.extract_text() or ""
        except Exception:
            logger.warning("Failed to extract text with pdfplumber.", exc_info=True)
            return ""

    def _extract_content_from_page(
        self,
        page_index: int,
        page: Page,
        is_text_based: bool,
        temp_dir: str,
        title: str,
        document_name: str,
    ) -> tuple[list[InternalInformationPiece], str]:

        im_path = Path(temp_dir, f"page_{page_index}.png")
        image = cv2.imread(im_path.as_posix())
        pdf_page_width = page.width
        pdf_page_height = page.height
        image_page_width = image.shape[1]
        image_page_height = image.shape[0]
        scale_x = image_page_width / pdf_page_width
        scale_y = image_page_height / pdf_page_height
        content = ""
        table_elements = []
        if is_text_based:
            content = self._extract_text_from_text_page(page)
            table_elements = self._extract_tables_from_text_page(
                page=page, page_index=page_index, document_name=document_name
            )
        else:
            content, pdf_bytes = self._extract_text_from_scanned_page(
                page=page,
                scale_x=scale_x,
                scale_y=scale_y,
                image=image,
                pdf_page_height=pdf_page_height,
            )

            abs_filename = Path(temp_dir, f"page_{page_index}.pdf").as_posix()
            with open(abs_filename, "wb") as f:
                f.write(pdf_bytes)
            table_elements = self._extract_tables_from_scanned_page(
                page_index=page_index,
                document_name=document_name,
                filename=abs_filename,
            )

        text_element_ids = []
        pdf_elements = []
        if content and content.strip():
            pdf_elements = self._process_text_content(content, title, page_index, document_name)
            for element in pdf_elements:
                text_element_ids.append(element.metadata["id"])

        if table_elements:
            tmp_table_elements = []
            table_element_ids = []
            for element in table_elements:
                element.metadata["related"] = text_element_ids
                tmp_table_elements.append(element)
                table_element_ids.append(element.metadata["id"])
            tmp_pdf_elements = []
            for element in pdf_elements:
                element.metadata["related"] = table_element_ids
                tmp_pdf_elements.append(element)

            pdf_elements = tmp_pdf_elements + tmp_table_elements

        return pdf_elements, title

    def _process_text_content(
        self, content: str, title: str, page_index: int, document_name: str
    ) -> list[InternalInformationPiece]:
        """Process text content and split by titles.

        Parameters
        ----------
        content : str
            Raw text content.
        title : str
            Current title context.
        page_index : int
            The page number.
        document_name : str
            Name of the document.

        Returns
        -------
        list[InternalInformationPiece]
            List of processed text information pieces.
        """
        text_elements = []

        if not content or not content.strip():
            return text_elements

        # Split content by title patterns
        content_array = re.split(self.TITLE_PATTERN_MULTILINE, content)
        content_array = [x.strip() for x in content_array if x and x.strip()]

        current_title = title

        for content_item in content_array:
            is_title = re.match(self.TITLE_PATTERN, content_item)
            if is_title:
                current_title = content_item.strip()
            else:
                # Create text piece with current title context
                full_content = f"{current_title}\n{content_item}" if current_title else content_item

                text_elements.append(
                    self._create_information_piece(
                        document_name,
                        page_index,
                        current_title,
                        full_content,
                        ContentType.TEXT,
                        information_id=hash_datetime(),
                        additional_meta={
                            "origin_extractor": "custom_pdf_extractor",
                        },
                    )
                )

        return text_elements<|MERGE_RESOLUTION|>--- conflicted
+++ resolved
@@ -149,13 +149,8 @@
                     )
                     pdf_elements += new_pdf_elements
 
-<<<<<<< HEAD
-        logger.info("Extraction completed. Found %d information pieces.", len(pdf_elements))
-        return pdf_elements
-=======
             logger.info("Extraction completed. Found %d information pieces.", len(pdf_elements))
             return pdf_elements
->>>>>>> 210c8759
 
     def _is_text_based(self, page: Page) -> bool:
         """Classify whether a page is text-based, scanned.
@@ -201,11 +196,7 @@
                 try:
                     converted_table = self._dataframe_converter.convert(table_df)
                 except TypeError:
-<<<<<<< HEAD
                     logger.exception("Error while converting table to string.")
-=======
-                    logger.exception("Error while converting table to string")
->>>>>>> 210c8759
                     continue
                 if not converted_table.strip():
                     continue
@@ -223,12 +214,7 @@
                     )
                 )
         except Exception:
-<<<<<<< HEAD
-            # Include stack trace without embedding exception object in log arguments (G200)
-            logger.warning("Failed to find tables on page %d.", page_index, exc_info=True)
-=======
             logger.warning("Failed to find tables on page %d", page_index, exc_info=True)
->>>>>>> 210c8759
 
         return table_elements
 
@@ -335,17 +321,10 @@
                                 )
                             )
                     except Exception:
-<<<<<<< HEAD
                         logger.warning("Failed to convert Camelot table %d.", i + 1, exc_info=True)
 
         except Exception:
             logger.debug("Camelot table extraction failed for page %d.", page_index, exc_info=True)
-=======
-                        logger.warning("Failed to convert Camelot table %d", i + 1, exc_info=True)
-
-        except Exception:
-            logger.debug("Camelot table extraction failed for page %d", page_index, exc_info=True)
->>>>>>> 210c8759
 
         return table_elements
 
