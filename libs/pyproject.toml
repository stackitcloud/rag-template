[tool.flake8]
exclude= [".eggs", "./libs/*", "./src/admin_backend/models/*", "./src/admin_backend/rag_backend_client/*", "./src/admin_backend/document_extractor_client/*", ".git", ".hg", ".mypy_cache", ".tox", ".venv", ".devcontainer", "venv", "_build", "buck-out", "build", "dist"]
statistics = true
show-source = false
max-complexity = 8
max-annotations-complexity = 3
docstring-convention = 'numpy'
max-line-length = 120
ignore = ["E203", "W503", "E704"]
inline-quotes = '"'
docstring-quotes = '"""'
multiline-quotes = '"""'
dictionaries = ["en_US", "python", "technical", "pandas"]
ban-relative-imports = true

[tool.black]
line-length = 120
exclude = """
/(
      .eggs
    | .git
    | .hg
    | .mypy_cache
    | .nox
    | .pants.d
    | .tox
    | .venv
    | _build
    | buck-out
    | build
    | dist
    | node_modules
    | venv
)/
"""

[tool.isort]
profile = "black"
skip = ['.eggs', '.git', '.hg', '.mypy_cache', '.nox', '.pants.d', '.tox', '.venv', '_build', 'buck-out', 'build', 'dist', 'node_modules', 'venv']
skip_gitignore = true
known_local_folder = ["rag_core_lib"]

[tool.pylint]
max-line-length = 120

[tool.poetry]
name = "rag_libs"
version = "v3.4.0"
description = "The libraries for building robust RAG."
authors = [
    "STACKIT GmbH & Co. KG <data-ai@stackit.cloud>",
]
maintainers = [
    "Andreas Klos <andreas.klos@stackit.cloud>",
]
readme = "README.md"
license = "Apache-2.0"
repository = "https://github.com/stackitcloud/rag-template"


[build-system]
requires = ["poetry-core"]
build-backend = "poetry.core.masonry.api"

[tool.poetry.dependencies]
python = "^3.13"
<<<<<<< HEAD
setuptools = "<80.9"
=======
fastapi = "^0.121.2"
>>>>>>> 76b0416d

[tool.poetry.group.test.dependencies]
pytest = "^8.3.5"
pytest-asyncio = "^1.0.0"
coverage = "^7.8.0"

[tool.poetry.group.lint.dependencies]
flake8 = "^7.2.0"
flake8-black = "^0.4.0"
flake8-pyproject = "^1.2.3"
flake8-quotes = "^3.4.0"
flake8-return = "^1.2.0"
flake8-annotations-complexity = "^0.1.0"
flake8-bandit = "^4.1.1"
flake8-bugbear = "^24.12.12"
flake8-builtins = "^2.5.0"
flake8-comprehensions = "^3.15.0"
flake8-eradicate = "^1.5.0"
flake8-expression-complexity = "^0.0.11"
flake8-pytest-style = "^2.1.0"
pep8-naming = "^0.15.1"
flake8-eol = "^0.0.8"
flake8-exceptions = "^0.0.1a0"
flake8-simplify = "^0.22.0"
flake8-wot = "^0.2.0"
flake8-function-order = "^0.0.5"
flake8-tidy-imports = "^4.10.0"
black = "^25.1.0"
flake8-logging-format = "^2024.24.12"
flake8-docstrings = "^1.7.0"

[tool.poetry.group.dev.dependencies]
debugpy = "^1.8.14"<|MERGE_RESOLUTION|>--- conflicted
+++ resolved
@@ -64,11 +64,7 @@
 
 [tool.poetry.dependencies]
 python = "^3.13"
-<<<<<<< HEAD
-setuptools = "<80.9"
-=======
 fastapi = "^0.121.2"
->>>>>>> 76b0416d
 
 [tool.poetry.group.test.dependencies]
 pytest = "^8.3.5"
