[build-system]
requires = ["poetry-core"]
build-backend = "poetry.core.masonry.api"

[tool.poetry]
name = "rag-core-api"
version = "2.2.1"
description = "The core of the rag-template."
authors = ["STACKIT Data and AI Consulting <data-ai-consulting@stackit.cloud>"]
packages = [{ include = "rag_core_api", from = "src" }]

[tool.poetry.dependencies]
python = "^3.13"
rag-core-lib = { path = "../rag-core-lib", develop = true}
uvicorn = "^0.35.0"
langchain-qdrant = "^0.2.0"
dependency-injector = "^4.46.0"
fastapi = "^0.116.0"
requests-oauthlib = "^2.0.0"
qdrant-client = "^1.14.2"
deprecated = "^1.2.18"
datasets = "^3.5.1"
ragas = "^0.3.0"
flashrank = "^0.2.10"
pyyaml = "^6.0.2"
openai = "^1.77.0"
langgraph = "^0.6.0"
pillow = "^11.2.1"
langchain-ollama = "^0.3.2"
<<<<<<< HEAD
langchain-community = "0.3.23"
fastembed = "^0.6.1"
langdetect = "^1.0.9"
langfuse = "3.0.0"
setuptools = "<80.9"
=======
pytest-asyncio = "^0.26.0"
langchain-community = "0.3.27"
fastembed = "^0.7.0"
langdetect = "^1.0.9"
langfuse = "3.3.4"
>>>>>>> 3ef2a5a4

[tool.poetry.group.test.dependencies]
pytest = "^8.3.5"
coverage = "^7.8.0"
pytest-asyncio = "^0.26.0"

[tool.poetry.group.lint.dependencies]
flake8 = "^7.2.0"
flake8-black = "^0.3.6"
flake8-pyproject = "^1.2.3"
flake8-quotes = "^3.4.0"
flake8-return = "^1.2.0"
flake8-annotations-complexity = "^0.1.0"
flake8-bandit = "^4.1.1"
flake8-bugbear = "^24.12.12"
flake8-builtins = "^2.5.0"
flake8-comprehensions = "^3.15.0"
flake8-eradicate = "^1.5.0"
flake8-expression-complexity = "^0.0.11"
flake8-pytest-style = "^2.1.0"
pep8-naming = "^0.15.1"
flake8-eol = "^0.0.8"
flake8-exceptions = "^0.0.1a0"
flake8-simplify = "^0.22.0"
flake8-wot = "^0.2.0"
flake8-function-order = "^0.0.5"
flake8-tidy-imports = "^4.10.0"
black = "^25.1.0"
flake8-logging-format = "^2024.24.12"
flake8-docstrings = "^1.7.0"

[tool.poetry.group.dev.dependencies]
debugpy = "^1.8.14"


[tool.flake8]
exclude= [".eggs", "src/rag_core_api/models", ".git", ".hg", ".mypy_cache", ".tox", ".venv", ".devcontainer", "venv", "_build", "buck-out", "build", "dist", "**/__init__.py"]
statistics = true
show-source = false
max-complexity = 8
max-annotations-complexity = 3
docstring-convention = 'numpy'
max-line-length = 120
ignore = ["E203", "W503", "E704"]
inline-quotes = '"'
docstring-quotes = '"""'
multiline-quotes = '"""'
dictionaries = ["en_US", "python", "technical", "pandas"]
ban-relative-imports = true
per-file-ignores = """
  ./src/rag_core_api/prompt_templates/*: E501,D100,
  ./src/rag_core_api/apis/rag_api.py: B008,WOT001,
  ./src/rag_core_api/impl/rag_api.py: B008,
  ./src/rag_core_api/prompt_templates/*: E501,
  ./src/rag_core_api/dependency_container.py: CCE002,CCE001,
  ./src/rag_core_api/apis/rag_api_base.py: WOT001,
  ./tests/rag_api_test.py: E402,S101,S105,I252,D409,
  ./tests/*: S101,S105,I252,D409,
"""

[tool.black]
line-length = 120
exclude = """
/(
     .eggs
    | .git
    | .hg
    | .mypy_cache
    | .nox
    | .pants.d
    | .tox
    | .venv
    | _build
    | buck-out
    | build
    | dist
    | node_modules
    | venv
)/
"""

[tool.isort]
profile = "black"
skip = ['.eggs', '.git', '.hg', '.mypy_cache', '.nox', '.pants.d', '.tox', '.venv', '_build', 'buck-out', 'build', 'dist', 'node_modules', 'venv']
skip_gitignore = true
known_local_folder = ["rag_core_api", "rag_core_lib"]

[tool.pylint]
max-line-length = 120

[tool.pytest.ini_options]
log_cli = true
log_cli_level = "DEBUG"
pythonpath = ["src", "tests"]
testpaths = ["tests"]
<|MERGE_RESOLUTION|>--- conflicted
+++ resolved
@@ -27,19 +27,11 @@
 langgraph = "^0.6.0"
 pillow = "^11.2.1"
 langchain-ollama = "^0.3.2"
-<<<<<<< HEAD
-langchain-community = "0.3.23"
-fastembed = "^0.6.1"
-langdetect = "^1.0.9"
-langfuse = "3.0.0"
-setuptools = "<80.9"
-=======
-pytest-asyncio = "^0.26.0"
 langchain-community = "0.3.27"
 fastembed = "^0.7.0"
 langdetect = "^1.0.9"
 langfuse = "3.3.4"
->>>>>>> 3ef2a5a4
+setuptools = "<80.9"
 
 [tool.poetry.group.test.dependencies]
 pytest = "^8.3.5"
