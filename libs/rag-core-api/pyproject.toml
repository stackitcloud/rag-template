[build-system]
requires = ["poetry-core"]
build-backend = "poetry.core.masonry.api"

[tool.poetry]
name = "rag-core-api"
version = "v3.4.0"
description = "The rag-core-api contains the API layer for the RAG template for document retrieval, question answering, knowledge base management in the vector database and more."
packages = [{ include = "rag_core_api", from = "src" }]
authors = [
    "STACKIT GmbH & Co. KG <data-ai@stackit.cloud>",
]
maintainers = [
    "Andreas Klos <andreas.klos@stackit.cloud>",
]
readme = "README.md"
license = "Apache-2.0"
repository = "https://github.com/stackitcloud/rag-template"
homepage = "https://pypi.org/project/rag-core-api"

[tool.poetry.dependencies]
python = "^3.13"
rag-core-lib = { path = "../rag-core-lib", develop = true}
uvicorn = "^0.37.0"
langchain-qdrant = "^1.1.0"
dependency-injector = "^4.46.0"
fastapi = "^0.121.2"
requests-oauthlib = "^2.0.0"
qdrant-client = "^1.14.2"
deprecated = "^1.2.18"
datasets = "^3.5.1"
ragas = "^0.3.0"
flashrank = "^0.2.10"
pyyaml = "^6.0.2"
openai = "^1.77.0"
langgraph = "^1.0.3"
pillow = "^11.2.1"
langchain-ollama = "^1.0.0"
pytest-asyncio = "^0.26.0"
langchain-community = "^0.4.1"
fastembed = "^0.7.0"
langdetect = "^1.0.9"
<<<<<<< HEAD
langfuse = "3.6.1"
langchain-text-splitters = ">=0.3.9"
=======
langfuse = "^3.10.1"
langchain-text-splitters = "^1.0.0"
>>>>>>> b6d060ba
starlette = ">=0.49.1"

[tool.poetry.group.dev.dependencies]
debugpy = "^1.8.14"
pytest = "^8.3.5"
coverage = "^7.8.0"
flake8 = "^7.2.0"
flake8-black = "^0.4.0"
flake8-pyproject = "^1.2.3"
flake8-quotes = "^3.4.0"
flake8-return = "^1.2.0"
flake8-annotations-complexity = "^0.1.0"
flake8-bandit = "^4.1.1"
flake8-bugbear = "^24.12.12"
flake8-builtins = "^2.5.0"
flake8-comprehensions = "^3.15.0"
flake8-eradicate = "^1.5.0"
flake8-expression-complexity = "^0.0.11"
flake8-pytest-style = "^2.1.0"
pep8-naming = "^0.15.1"
flake8-eol = "^0.0.8"
flake8-exceptions = "^0.0.1a0"
flake8-simplify = "^0.22.0"
flake8-wot = "^0.2.0"
flake8-function-order = "^0.0.5"
flake8-tidy-imports = "^4.10.0"
black = "^25.1.0"
flake8-logging-format = "^2024.24.12"
flake8-docstrings = "^1.7.0"


[tool.flake8]
exclude= [".eggs", "src/rag_core_api/models", ".git", ".hg", ".mypy_cache", ".tox", ".venv", ".devcontainer", "venv", "_build", "buck-out", "build", "dist", "**/__init__.py"]
statistics = true
show-source = false
max-complexity = 8
max-annotations-complexity = 3
docstring-convention = 'numpy'
max-line-length = 120
ignore = ["E203", "W503", "E704"]
inline-quotes = '"'
docstring-quotes = '"""'
multiline-quotes = '"""'
dictionaries = ["en_US", "python", "technical", "pandas"]
ban-relative-imports = true
per-file-ignores = """
  ./src/rag_core_api/prompt_templates/*: E501,D100,
  ./src/rag_core_api/apis/rag_api.py: B008,WOT001,
  ./src/rag_core_api/impl/rag_api.py: B008,
  ./src/rag_core_api/prompt_templates/*: E501,
  ./src/rag_core_api/dependency_container.py: CCE002,CCE001,
  ./src/rag_core_api/apis/rag_api_base.py: WOT001,
  ./tests/rag_api_test.py: E402,S101,S105,I252,D409,
  ./tests/*: S101,S105,I252,D409,
"""

[tool.black]
line-length = 120
exclude = """
/(
     .eggs
    | .git
    | .hg
    | .mypy_cache
    | .nox
    | .pants.d
    | .tox
    | .venv
    | _build
    | buck-out
    | build
    | dist
    | node_modules
    | venv
)/
"""

[tool.isort]
profile = "black"
skip = ['.eggs', '.git', '.hg', '.mypy_cache', '.nox', '.pants.d', '.tox', '.venv', '_build', 'buck-out', 'build', 'dist', 'node_modules', 'venv']
skip_gitignore = true
known_local_folder = ["rag_core_api", "rag_core_lib"]

[tool.pylint]
max-line-length = 120

[tool.pytest.ini_options]
log_cli = true
log_cli_level = "DEBUG"
pythonpath = ["src", "tests"]
testpaths = ["tests"]<|MERGE_RESOLUTION|>--- conflicted
+++ resolved
@@ -40,13 +40,8 @@
 langchain-community = "^0.4.1"
 fastembed = "^0.7.0"
 langdetect = "^1.0.9"
-<<<<<<< HEAD
-langfuse = "3.6.1"
-langchain-text-splitters = ">=0.3.9"
-=======
 langfuse = "^3.10.1"
 langchain-text-splitters = "^1.0.0"
->>>>>>> b6d060ba
 starlette = ">=0.49.1"
 
 [tool.poetry.group.dev.dependencies]
