[build-system]
requires = ["poetry-core"]
build-backend = "poetry.core.masonry.api"

[tool.poetry]
name = "rag-core-api"
version = "v3.4.0"
description = "The rag-core-api contains the API layer for the RAG template for document retrieval, question answering, knowledge base management in the vector database and more."
packages = [{ include = "rag_core_api", from = "src" }]
authors = [
    "STACKIT GmbH & Co. KG <data-ai@stackit.cloud>",
]
maintainers = [
    "Andreas Klos <andreas.klos@stackit.cloud>",
]
readme = "README.md"
license = "Apache-2.0"
repository = "https://github.com/stackitcloud/rag-template"
homepage = "https://pypi.org/project/rag-core-api"

[tool.poetry.dependencies]
python = "^3.13"
rag-core-lib = { path = "../rag-core-lib", develop = true}
uvicorn = "^0.37.0"
langchain-qdrant = "^1.1.0"
dependency-injector = "^4.46.0"
fastapi = "^0.121.2"
requests-oauthlib = "^2.0.0"
qdrant-client = "^1.14.2"
deprecated = "^1.2.18"
datasets = "^3.5.1"
ragas = "^0.3.0"
flashrank = "^0.2.10"
pyyaml = "^6.0.2"
openai = "^1.77.0"
langgraph = "^1.0.3"
pillow = "^11.2.1"
langchain-ollama = "^1.0.0"
langchain-community = "^0.4.1"
fastembed = "^0.7.0"
langdetect = "^1.0.9"
langfuse = "^3.10.1"
langchain-text-splitters = "^1.0.0"
starlette = ">=0.49.1"
langgraph-checkpoint = ">=3.0.0,<4.0.0"

[tool.poetry.group.test.dependencies]
pytest = "^8.3.5"
coverage = "^7.8.0"
pytest-asyncio = "^0.26.0"

<<<<<<< HEAD
=======
[tool.poetry.group.dev.dependencies]
debugpy = "^1.8.14"

>>>>>>> 76b0416d
[tool.poetry.group.lint.dependencies]
flake8 = "^7.2.0"
flake8-black = "^0.4.0"
flake8-pyproject = "^1.2.3"
flake8-quotes = "^3.4.0"
flake8-return = "^1.2.0"
flake8-annotations-complexity = "^0.1.0"
flake8-bandit = "^4.1.1"
flake8-bugbear = "^24.12.12"
flake8-builtins = "^2.5.0"
flake8-comprehensions = "^3.15.0"
flake8-eradicate = "^1.5.0"
flake8-expression-complexity = "^0.0.11"
flake8-pytest-style = "^2.1.0"
pep8-naming = "^0.15.1"
flake8-eol = "^0.0.8"
flake8-exceptions = "^0.0.1a0"
flake8-simplify = "^0.22.0"
flake8-wot = "^0.2.0"
flake8-function-order = "^0.0.5"
flake8-tidy-imports = "^4.10.0"
black = "^25.1.0"
flake8-logging-format = "^2024.24.12"
flake8-docstrings = "^1.7.0"

[tool.poetry.group.dev.dependencies]
debugpy = "^1.8.14"


[tool.flake8]
exclude= [".eggs", "src/rag_core_api/models", ".git", ".hg", ".mypy_cache", ".tox", ".venv", ".devcontainer", "venv", "_build", "buck-out", "build", "dist", "**/__init__.py"]
statistics = true
show-source = false
max-complexity = 8
max-annotations-complexity = 3
docstring-convention = 'numpy'
max-line-length = 120
ignore = ["E203", "W503", "E704"]
inline-quotes = '"'
docstring-quotes = '"""'
multiline-quotes = '"""'
dictionaries = ["en_US", "python", "technical", "pandas"]
ban-relative-imports = true
per-file-ignores = """
  ./src/rag_core_api/prompt_templates/*: E501,D100,
  ./src/rag_core_api/apis/rag_api.py: B008,WOT001,
  ./src/rag_core_api/impl/rag_api.py: B008,
  ./src/rag_core_api/prompt_templates/*: E501,
  ./src/rag_core_api/dependency_container.py: CCE002,CCE001,
  ./src/rag_core_api/apis/rag_api_base.py: WOT001,
  ./tests/rag_api_test.py: E402,S101,S105,I252,D409,
  ./tests/*: S101,S105,I252,D409,
"""

[tool.black]
line-length = 120
exclude = """
/(
     .eggs
    | .git
    | .hg
    | .mypy_cache
    | .nox
    | .pants.d
    | .tox
    | .venv
    | _build
    | buck-out
    | build
    | dist
    | node_modules
    | venv
)/
"""

[tool.isort]
profile = "black"
skip = ['.eggs', '.git', '.hg', '.mypy_cache', '.nox', '.pants.d', '.tox', '.venv', '_build', 'buck-out', 'build', 'dist', 'node_modules', 'venv']
skip_gitignore = true
known_local_folder = ["rag_core_api", "rag_core_lib"]

[tool.pylint]
max-line-length = 120

[tool.pytest.ini_options]
log_cli = true
log_cli_level = "DEBUG"
pythonpath = ["src", "tests"]
testpaths = ["tests"]<|MERGE_RESOLUTION|>--- conflicted
+++ resolved
@@ -49,12 +49,9 @@
 coverage = "^7.8.0"
 pytest-asyncio = "^0.26.0"
 
-<<<<<<< HEAD
-=======
 [tool.poetry.group.dev.dependencies]
 debugpy = "^1.8.14"
 
->>>>>>> 76b0416d
 [tool.poetry.group.lint.dependencies]
 flake8 = "^7.2.0"
 flake8-black = "^0.4.0"
@@ -79,9 +76,6 @@
 black = "^25.1.0"
 flake8-logging-format = "^2024.24.12"
 flake8-docstrings = "^1.7.0"
-
-[tool.poetry.group.dev.dependencies]
-debugpy = "^1.8.14"
 
 
 [tool.flake8]
