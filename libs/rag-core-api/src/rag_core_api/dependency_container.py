"""Module containing the dependency injection container for managing application dependencies."""

import qdrant_client
from dependency_injector.containers import DeclarativeContainer
from dependency_injector.providers import (  # noqa: WOT001
    Configuration,
    List,
    Object,
    Selector,
    Singleton,
)
from langchain_community.document_compressors.flashrank_rerank import FlashrankRerank
from langchain_community.embeddings.ollama import OllamaEmbeddings
from langchain_ollama import ChatOllama
from langchain_openai import ChatOpenAI
from langchain_qdrant import QdrantVectorStore, FastEmbedSparse
from langfuse import Langfuse

from rag_core_api.impl.answer_generation_chains.answer_generation_chain import (
    AnswerGenerationChain,
)
from rag_core_api.impl.answer_generation_chains.rephrasing_chain import RephrasingChain
from rag_core_api.impl.answer_generation_chains.language_detection_chain import LanguageDetectionChain
from rag_core_api.impl.api_endpoints.default_chat import DefaultChat
from rag_core_api.impl.api_endpoints.default_information_pieces_remover import (
    DefaultInformationPiecesRemover,
)
from rag_core_api.impl.api_endpoints.default_information_pieces_uploader import (
    DefaultInformationPiecesUploader,
)
from rag_core_api.impl.embeddings.langchain_community_embedder import (
    LangchainCommunityEmbedder,
)


from rag_core_api.impl.embeddings.stackit_embedder import StackitEmbedder
from rag_core_api.impl.evaluator.langfuse_ragas_evaluator import LangfuseRagasEvaluator
from rag_core_api.impl.graph.chat_graph import DefaultChatGraph
from rag_core_api.impl.reranking.flashrank_reranker import FlashrankReranker
from rag_core_api.impl.retriever.composite_retriever import CompositeRetriever
from rag_core_api.impl.retriever.retriever_quark import RetrieverQuark
from rag_core_api.impl.settings.chat_history_settings import ChatHistorySettings
from rag_core_api.impl.settings.embedder_class_type_settings import (
    EmbedderClassTypeSettings,
)
from rag_core_api.impl.settings.error_messages import ErrorMessages
from rag_core_api.impl.settings.ollama_embedder_settings import OllamaEmbedderSettings
from rag_core_api.impl.settings.ragas_settings import RagasSettings
from rag_core_api.impl.settings.reranker_settings import RerankerSettings
from rag_core_api.impl.settings.retriever_settings import RetrieverSettings
from rag_core_api.impl.settings.sparse_embedder_settings import SparseEmbedderSettings
from rag_core_api.impl.settings.stackit_embedder_settings import StackitEmbedderSettings
from rag_core_api.impl.settings.vector_db_settings import VectorDatabaseSettings
from rag_core_api.impl.vector_databases.qdrant_database import QdrantDatabase
from rag_core_api.mapper.information_piece_mapper import InformationPieceMapper
from rag_core_api.prompt_templates.answer_generation_prompt import (
    ANSWER_GENERATION_PROMPT,
)
from rag_core_api.prompt_templates.question_rephrasing_prompt import (
    QUESTION_REPHRASING_PROMPT,
)
from rag_core_api.prompt_templates.language_detection_prompt import LANGUAGE_DETECTION_PROMPT
from rag_core_lib.impl.data_types.content_type import ContentType
from rag_core_lib.impl.langfuse_manager.langfuse_manager import LangfuseManager
from rag_core_lib.impl.llms.llm_factory import chat_model_provider
from rag_core_lib.impl.settings.langfuse_settings import LangfuseSettings
from rag_core_lib.impl.settings.ollama_llm_settings import OllamaSettings
from rag_core_lib.impl.settings.rag_class_types_settings import RAGClassTypeSettings
from rag_core_lib.impl.settings.retry_decorator_settings import RetryDecoratorSettings
from rag_core_lib.impl.settings.stackit_vllm_settings import StackitVllmSettings
from rag_core_lib.impl.tracers.langfuse_traced_runnable import LangfuseTracedRunnable
from rag_core_lib.impl.utils.async_threadsafe_semaphore import AsyncThreadsafeSemaphore


class DependencyContainer(DeclarativeContainer):
    """Dependency injection container for managing application dependencies."""

    class_selector_config = Configuration()
    chat_history_config = Configuration()

    # Settings
    vector_database_settings = VectorDatabaseSettings()
    retriever_settings = RetrieverSettings()
    ollama_settings = OllamaSettings()
    ollama_embedder_settings = OllamaEmbedderSettings()
    langfuse_settings = LangfuseSettings()
    stackit_vllm_settings = StackitVllmSettings()
    error_messages = ErrorMessages()
    rag_class_type_settings = RAGClassTypeSettings()
    ragas_settings = RagasSettings()
    reranker_settings = RerankerSettings()
    embedder_class_type_settings = EmbedderClassTypeSettings()
    stackit_embedder_settings = StackitEmbedderSettings()
    chat_history_settings = ChatHistorySettings()
    sparse_embedder_settings = SparseEmbedderSettings()
    retry_decorator_settings = RetryDecoratorSettings()
    chat_history_config.from_dict(chat_history_settings.model_dump())

    class_selector_config.from_dict(rag_class_type_settings.model_dump() | embedder_class_type_settings.model_dump())

    embedder = Selector(
        class_selector_config.embedder_type,
        ollama=Singleton(
            LangchainCommunityEmbedder, embedder=Singleton(OllamaEmbeddings, **ollama_embedder_settings.model_dump())
        ),
        stackit=Singleton(StackitEmbedder, stackit_embedder_settings, retry_decorator_settings),
    )

    sparse_embedder = Singleton(FastEmbedSparse, **sparse_embedder_settings.model_dump())

    vectordb_client = Singleton(
        qdrant_client.QdrantClient,
        location=vector_database_settings.location,
    )

    vectorstore = Singleton(
        QdrantVectorStore,
        client=vectordb_client,
        collection_name=vector_database_settings.collection_name,
        embedding=embedder,
        sparse_embedding=sparse_embedder,
        validate_collection_config=False,
        retrieval_mode=vector_database_settings.retrieval_mode,
    )

    vector_database = Singleton(
        QdrantDatabase,
        settings=vector_database_settings,
        embedder=embedder,
        sparse_embedder=sparse_embedder,
        vectorstore=vectorstore,
    )

    flashrank_reranker = Singleton(
<<<<<<< HEAD
        FlashrankRerank,
        top_n=reranker_settings.k_documents,
        model=reranker_settings.model,
        score_threshold=reranker_settings.min_relevance_score,
    )
    flashrank_reranker_impl = Singleton(FlashrankReranker, flashrank_reranker)

    reranker = Selector(
        Object(reranker_settings.type),
        flashrank=flashrank_reranker_impl,
        none=Object(None),
    )
=======
        FlashrankRerank, top_n=reranker_settings.k_documents, score_threshold=reranker_settings.min_relevance_score
    )
    reranker = Singleton(FlashrankReranker, flashrank_reranker)
>>>>>>> 79b8254f

    information_pieces_uploader = Singleton(DefaultInformationPiecesUploader, vector_database)

    information_pieces_remover = Singleton(DefaultInformationPiecesRemover, vector_database)

    image_retriever = Singleton(
        RetrieverQuark,
        vector_database,
        ContentType.IMAGE,
        retriever_settings.image_k_documents,
        retriever_settings.image_threshold,
    )
    table_retriever = Singleton(
        RetrieverQuark,
        vector_database,
        ContentType.TABLE,
        retriever_settings.table_k_documents,
        retriever_settings.table_threshold,
    )
    text_retriever = Singleton(
        RetrieverQuark,
        vector_database,
        ContentType.TEXT,
        retriever_settings.k_documents,
        retriever_settings.threshold,
    )
    summary_retriever = Singleton(
        RetrieverQuark,
        vector_database,
        ContentType.SUMMARY,
        retriever_settings.summary_k_documents,
        retriever_settings.summary_threshold,
    )

    composed_retriever = Singleton(
        CompositeRetriever,
        List(image_retriever, table_retriever, text_retriever, summary_retriever),
        reranker,
        reranker_settings.enabled,
        retriever_settings.total_k_documents,
        reranker_settings.k_documents,
    )

    information_piece_mapper = Singleton(InformationPieceMapper)

    large_language_model = Selector(
        class_selector_config.llm_type,
        ollama=Singleton(chat_model_provider, ollama_settings, "ollama"),
        stackit=Singleton(chat_model_provider, stackit_vllm_settings, "openai"),
    )

    prompt = ANSWER_GENERATION_PROMPT
    rephrasing_prompt = QUESTION_REPHRASING_PROMPT
    language_detection_prompt = LANGUAGE_DETECTION_PROMPT

    langfuse = Singleton(
        Langfuse,
        public_key=langfuse_settings.public_key,
        secret_key=langfuse_settings.secret_key,
        host=langfuse_settings.host,
    )

    langfuse_manager = Singleton(
        LangfuseManager,
        langfuse=langfuse,
        managed_prompts={
            AnswerGenerationChain.__name__: prompt,
            RephrasingChain.__name__: rephrasing_prompt,
            LanguageDetectionChain.__name__: language_detection_prompt,
        },
        llm=large_language_model,
    )

    answer_generation_chain = Singleton(
        AnswerGenerationChain,
        langfuse_manager=langfuse_manager,
    )

    rephrasing_chain = Singleton(
        RephrasingChain,
        langfuse_manager=langfuse_manager,
    )

    language_detection_chain = Singleton(
        LanguageDetectionChain,
        langfuse_manager=langfuse_manager,
    )

    chat_graph = Singleton(
        DefaultChatGraph,
        composed_retriever=composed_retriever,
        rephrasing_chain=rephrasing_chain,
        language_detection_chain=language_detection_chain,
        mapper=information_piece_mapper,
        answer_generation_chain=answer_generation_chain,
        error_messages=error_messages,
        chat_history_settings=chat_history_settings,
    )

    # wrap graph in tracer
    traced_chat_graph = Singleton(
        LangfuseTracedRunnable,
        inner_chain=chat_graph,
        settings=langfuse_settings,
    )

    chat_endpoint = Singleton(DefaultChat, traced_chat_graph)

    ragas_llm = (
        Singleton(
            ChatOpenAI,
            model=ragas_settings.model,
            timeout=ragas_settings.timeout,
            api_key=ragas_settings.openai_api_key,
        )
        if ragas_settings.use_openai
        else Selector(
            class_selector_config.llm_type,
            stackit=Singleton(
                ChatOpenAI,
                model=ragas_settings.model if ragas_settings.model else stackit_vllm_settings.model,
                timeout=ragas_settings.timeout,
                openai_api_base=stackit_vllm_settings.base_url,
                openai_api_key=stackit_vllm_settings.api_key,
            ),
            ollama=Singleton(
                ChatOllama,
                model=ragas_settings.model if ragas_settings.model else ollama_settings.model,
                base_url=ollama_settings.base_url,
            ),
        )
    )

    evaluator = Singleton(
        LangfuseRagasEvaluator,
        chat_endpoint=chat_endpoint,
        settings=ragas_settings,
        langfuse_manager=langfuse_manager,
        embedder=embedder,
        semaphore=Singleton(AsyncThreadsafeSemaphore, ragas_settings.max_concurrency),
        chat_history_config=chat_history_config,
        chat_llm=ragas_llm,
    )<|MERGE_RESOLUTION|>--- conflicted
+++ resolved
@@ -132,24 +132,9 @@
     )
 
     flashrank_reranker = Singleton(
-<<<<<<< HEAD
-        FlashrankRerank,
-        top_n=reranker_settings.k_documents,
-        model=reranker_settings.model,
-        score_threshold=reranker_settings.min_relevance_score,
-    )
-    flashrank_reranker_impl = Singleton(FlashrankReranker, flashrank_reranker)
-
-    reranker = Selector(
-        Object(reranker_settings.type),
-        flashrank=flashrank_reranker_impl,
-        none=Object(None),
-    )
-=======
         FlashrankRerank, top_n=reranker_settings.k_documents, score_threshold=reranker_settings.min_relevance_score
     )
     reranker = Singleton(FlashrankReranker, flashrank_reranker)
->>>>>>> 79b8254f
 
     information_pieces_uploader = Singleton(DefaultInformationPiecesUploader, vector_database)
 
