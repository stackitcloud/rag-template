"""Module that contains settings regarding the reranking."""

from typing import Literal

from pydantic import Field
from pydantic_settings import BaseSettings


class RerankerSettings(BaseSettings):
    """
    Contains settings regarding the reranking.

    Attributes
    ----------
    type : Literal["flashrank", "none"]
        Which reranker implementation to use (default "flashrank").
    k_documents : int
        The number of documents to return after reranking (default 5).
<<<<<<< HEAD
    model : str
        Flashrank model to use (default "ms-marco-TinyBERT-L-2-v2").
    min_relevance_score : float
        Minimum score threshold for keeping a document after reranking (default 0.0).
=======
    min_relevance_score : float
        Minimum relevance threshold to return (default 0.001).
    enabled : bool
        A flag indicating whether the reranker is enabled (default True).
>>>>>>> 79b8254f
    """

    class Config:
        """Config class for reading Fields from env."""

        env_prefix = "RERANKER_"
        case_sensitive = False

<<<<<<< HEAD
    type: Literal["flashrank", "none"] = Field(default="flashrank")
    k_documents: int = Field(default=5)
    model: str = Field(default="ms-marco-TinyBERT-L-2-v2")
    min_relevance_score: float = Field(default=0.0)
=======
    k_documents: int = Field(default=5)
    min_relevance_score: float = Field(default=0.001)
    enabled: bool = Field(default=True)
>>>>>>> 79b8254f
<|MERGE_RESOLUTION|>--- conflicted
+++ resolved
@@ -16,17 +16,10 @@
         Which reranker implementation to use (default "flashrank").
     k_documents : int
         The number of documents to return after reranking (default 5).
-<<<<<<< HEAD
-    model : str
-        Flashrank model to use (default "ms-marco-TinyBERT-L-2-v2").
-    min_relevance_score : float
-        Minimum score threshold for keeping a document after reranking (default 0.0).
-=======
     min_relevance_score : float
         Minimum relevance threshold to return (default 0.001).
     enabled : bool
         A flag indicating whether the reranker is enabled (default True).
->>>>>>> 79b8254f
     """
 
     class Config:
@@ -35,13 +28,7 @@
         env_prefix = "RERANKER_"
         case_sensitive = False
 
-<<<<<<< HEAD
     type: Literal["flashrank", "none"] = Field(default="flashrank")
     k_documents: int = Field(default=5)
-    model: str = Field(default="ms-marco-TinyBERT-L-2-v2")
-    min_relevance_score: float = Field(default=0.0)
-=======
-    k_documents: int = Field(default=5)
     min_relevance_score: float = Field(default=0.001)
-    enabled: bool = Field(default=True)
->>>>>>> 79b8254f
+    enabled: bool = Field(default=True)