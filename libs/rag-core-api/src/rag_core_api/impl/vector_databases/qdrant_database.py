"""Module containing the QdrantDatabase class."""

import logging

from langchain_core.documents import Document
from langchain_qdrant import QdrantVectorStore, SparseEmbeddings
from qdrant_client.http import models
from qdrant_client.models import FieldCondition, Filter, MatchValue

from rag_core_api.embeddings.embedder import Embedder
from rag_core_api.impl.settings.vector_db_settings import VectorDatabaseSettings
from rag_core_api.vector_databases.vector_database import VectorDatabase


logger = logging.getLogger(__name__)


class QdrantDatabase(VectorDatabase):
    """
    A class representing the interface to the Qdrant database.

    Inherits from VectorDatabase.
    """

    def __init__(
        self,
        settings: VectorDatabaseSettings,
        embedder: Embedder,
        sparse_embedder: SparseEmbeddings,
        vectorstore: QdrantVectorStore,
    ):
        """
        Initialize the Qdrant database.

        Parameters
        ----------
        settings : VectorDatabaseSettings
            The settings for the vector database.
        embedder : Embedder
            The embedder used to convert chunks into vector representations.
        vectorstore : Qdrant
            The Qdrant vector store instance.
        """
        super().__init__(
            settings=settings,
            embedder=embedder,
            vectorstore=vectorstore,
            sparse_embedder=sparse_embedder,
        )

    @property
    def collection_available(self):
        """
        Check if the collection is available and has points.

        This property checks if the collection specified by the `_vectorstore.collection_name`
        exists in the list of collections and if it contains any points.

        Returns
        -------
        bool
            True if the collection exists and has points, False otherwise.
        """
        if self._vectorstore.collection_name in [c.name for c in self.get_collections()]:
            collection = self._vectorstore.client.get_collection(self._vectorstore.collection_name)
            return collection.points_count > 0
        return False

    @staticmethod
    def _search_kwargs_builder(search_kwargs: dict, filter_kwargs: dict):
        """Build search kwargs with proper Qdrant filter format."""
        if not filter_kwargs:
            return search_kwargs

        # Convert dict filter to Qdrant filter format
        qdrant_filter = models.Filter(
            must=[
                models.FieldCondition(key="metadata." + key, match=models.MatchValue(value=value))
                for key, value in filter_kwargs.items()
            ]
        )

        return {**search_kwargs, "filter": qdrant_filter}

    async def asearch(self, query: str, search_kwargs: dict, filter_kwargs: dict | None = None) -> list[Document]:
        """
        Asynchronously search for documents based on a query and optional filters.

        Parameters
        ----------
        query : str
            The search query string.
        search_kwargs : dict
            Additional keyword arguments for the search.
        filter_kwargs : dict, optional
            Optional filter keyword arguments to refine the search (default is None).

        Returns
        -------
        list[Document]
            A list of documents that match the search query and filters, including related documents.
        """
        try:
            search_params = self._search_kwargs_builder(search_kwargs=search_kwargs, filter_kwargs=filter_kwargs)

            retriever = self._vectorstore.as_retriever(query=query, search_kwargs=search_params)

            results = await retriever.ainvoke(query)
            related_results = []

            for res in results:
                related_results += self._get_related(res.metadata["related"])
            return results + related_results

        except Exception:
<<<<<<< HEAD
            logger.exception("Search failed.")
=======
            logger.exception("Search failed")
>>>>>>> 210c8759
            raise

    def get_specific_document(self, document_id: str) -> list[Document]:
        """
        Retrieve a specific document from the vector database using the document ID.

        Parameters
        ----------
        document_id : str
            The ID of the document to retrieve.

        Returns
        -------
        list[Document]
            A list containing the requested document as a Document object. If the document is not found,
            an empty list is returned.
        """
        requested = self._vectorstore.client.scroll(
            collection_name=self._vectorstore.collection_name,
            scroll_filter=Filter(
                must=[
                    FieldCondition(
                        key="metadata.id",
                        match=MatchValue(value=document_id),
                    )
                ]
            ),
        )
        if not requested:
            return []
        # convert to Document
        return [
            (
                Document(
                    page_content=search_result.payload["page_content"],
                    metadata=search_result.payload["metadata"],
                )
            )
            for search_result in requested[0]
        ]

    def upload(self, documents: list[Document]) -> None:
        """
        Save the given documents to the Qdrant database.

        Parameters
        ----------
        documents : list[Document]
            The list of documents to be stored.

        Returns
        -------
        None
        """
        self._vectorstore = self._vectorstore.from_documents(
            documents,
            embedding=self._embedder.get_embedder(),
            sparse_embedding=self._sparse_embedder,
            location=self._settings.location,
            collection_name=self._settings.collection_name,
            retrieval_mode=self._settings.retrieval_mode,
        )

    def delete(self, delete_request: dict) -> None:
        """
        Delete all points associated with a specific document from the Qdrant database.

        Parameters
        ----------
        delete_request : dict
            A dictionary containing the conditions to match the points to be deleted. Each key-value pair
            represents a field and its corresponding value to match.

        Returns
        -------
        None
        """
        filter_conditions = [
            models.FieldCondition(
                key=key,
                match=models.MatchValue(value=value),
            )
            for key, value in delete_request.items()
        ]

        points_selector = models.FilterSelector(
            filter=models.Filter(
                must=filter_conditions,
            )
        )

        self._vectorstore.client.delete(
            collection_name=self._settings.collection_name,
            points_selector=points_selector,
        )

    def get_collections(self) -> list[str]:
        """
        Get all collection names from the vector database.

        Returns
        -------
        list[str]
            A list of collection names from the vector database.
        """
        return self._vectorstore.client.get_collections().collections

    def _get_related(self, related_ids: list[str]) -> list[Document]:
        result = []
        for document_id in related_ids:
            result += self.get_specific_document(document_id)
        return result<|MERGE_RESOLUTION|>--- conflicted
+++ resolved
@@ -113,11 +113,7 @@
             return results + related_results
 
         except Exception:
-<<<<<<< HEAD
-            logger.exception("Search failed.")
-=======
             logger.exception("Search failed")
->>>>>>> 210c8759
             raise
 
     def get_specific_document(self, document_id: str) -> list[Document]:
