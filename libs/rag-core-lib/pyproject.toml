--- conflicted
+++ resolved
@@ -4,11 +4,6 @@
 
 [tool.poetry]
 name = "rag-core-lib"
-<<<<<<< HEAD
-version = "2.2.1"
-description = "The core library for the RAG. It contains shared components and utilities for the RAG libs."
-authors = ["STACKIT GmbH & Co. KG"]
-=======
 version = "v3.2.1"
 description = "The rag-core-lib contains the shared components of at least two of the rag libs."
 authors = [
@@ -17,7 +12,6 @@
 maintainers = [
     "Andreas Klos <andreas.klos@stackit.cloud>",
 ]
->>>>>>> 1d95afe0
 packages = [{ include = "rag_core_lib", from = "src" }]
 readme = "README.md"
 license = "Apache-2.0"
@@ -42,11 +36,7 @@
 
 [tool.poetry.group.test.dependencies]
 pytest = "^8.3.5"
-<<<<<<< HEAD
 pytest-asyncio = "^1.0.0"
-=======
-pytest-asyncio = "^0.26.0"
->>>>>>> 1d95afe0
 coverage = "^7.5.4"
 
 [tool.poetry.group.lint.dependencies]
