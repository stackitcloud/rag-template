[build-system]
requires = ["poetry-core"]
build-backend = "poetry.core.masonry.api"

[tool.poetry]
name = "rag-core-lib"
version = "1.0.1"
description = "The perfect rag template"
authors = ["STACKIT GmbH & Co. KG"]
packages = [{ include = "rag_core_lib", from = "src" }]

[tool.poetry.dependencies]
python = "^3.13"
langchain = "^0.3.25"
langchain-community = "0.3.27"
flashrank = "^0.2.10"
pydantic-settings = "^2.2.1"
pydantic = "^2.11.4"
oauthlib = "^3.2.2"
requests-oauthlib = "^2.0.0"
langfuse = "3.2.1"
deprecated = "^1.2.18"
openai = "^1.77.0"
<<<<<<< HEAD
langchain-core = "0.3.72"
=======
langchain-core = "0.3.74"
>>>>>>> 2582d8bf
langchain-openai = "^0.3.27"


[tool.poetry.group.dev.dependencies]
debugpy = "^1.8.14"
pytest = "^8.3.5"
coverage = "^7.5.4"
flake8 = "^7.2.0"
flake8-black = "^0.3.6"
flake8-pyproject = "^1.2.3"
flake8-quotes = "^3.4.0"
flake8-return = "^1.2.0"
flake8-annotations-complexity = "^0.1.0"
flake8-bandit = "^4.1.1"
flake8-bugbear = "^24.12.12"
flake8-builtins = "^2.5.0"
flake8-comprehensions = "^3.15.0"
flake8-eradicate = "^1.5.0"
flake8-expression-complexity = "^0.0.11"
flake8-pytest-style = "^2.1.0"
pep8-naming = "^0.15.1"
flake8-eol = "^0.0.8"
flake8-exceptions = "^0.0.1a0"
flake8-simplify = "^0.22.0"
flake8-wot = "^0.2.0"
flake8-function-order = "^0.0.5"
flake8-tidy-imports = "^4.10.0"
black = "^25.1.0"
# flake8-logging-format = "^2024.24.12"
# flake8-docstrings = "^1.7.0"


[tool.flake8]
exclude= [".eggs", ".git", ".hg", ".mypy_cache", ".tox", ".venv", ".devcontainer", "venv", "_build", "buck-out", "build", "dist", "**/__init__.py"]
statistics = true
show-source = false
max-complexity = 8
max-annotations-complexity = 3
docstring-convention = 'numpy'
max-line-length = 120
ignore = ["E203", "W503", "E704"]
inline-quotes = '"'
docstring-quotes = '"""'
multiline-quotes = '"""'
dictionaries = ["en_US", "python", "technical", "pandas"]
ban-relative-imports = true
per-file-ignores = """
./src/rag_core/impl/prompt_templates/answer_generation_prompt.py: E501,
./tests/*: S101,E402,
./src/rag_core_lib/impl/llms/llm_factory.py: B009
"""

[tool.black]
line-length = 120
exclude = """
/(
     .eggs
    | .git
    | .hg
    | .mypy_cache
    | .nox
    | .pants.d
    | .tox
    | .venv
    | _build
    | buck-out
    | build
    | dist
    | node_modules
    | venv
)/
"""

[tool.isort]
profile = "black"
skip = ['.eggs', '.git', '.hg', '.mypy_cache', '.nox', '.pants.d', '.tox', '.venv', '_build', 'buck-out', 'build', 'dist', 'node_modules', 'venv']
skip_gitignore = true

[tool.pylint]
max-line-length = 120

[tool.pytest.ini_options]
log_cli = 1
log_cli_level = "DEBUG"
pythonpath = "src"
testpaths = "src/tests"<|MERGE_RESOLUTION|>--- conflicted
+++ resolved
@@ -21,11 +21,7 @@
 langfuse = "3.2.1"
 deprecated = "^1.2.18"
 openai = "^1.77.0"
-<<<<<<< HEAD
-langchain-core = "0.3.72"
-=======
 langchain-core = "0.3.74"
->>>>>>> 2582d8bf
 langchain-openai = "^0.3.27"
 
 
