--- conflicted
+++ resolved
@@ -1,10 +1,7 @@
 FROM --platform=linux/amd64 python:3.13-bookworm AS build
 
-<<<<<<< HEAD
-=======
 # Build argument to control which dependency group to install
 ARG DEPENDENCY_GROUP=prod
->>>>>>> 76b0416d
 ENV POETRY_VIRTUALENVS_PATH=/opt/.venv \
     POETRY_VIRTUALENVS_CREATE=false \
     POETRY_VIRTUALENVS_IN_PROJECT=false \
@@ -12,34 +9,19 @@
     PATH=/opt/.venv/bin:$PATH \
     POETRY_VERSION=2.1.3
 
-<<<<<<< HEAD
-    # Build argument to control which dependency group to install
-ARG DEPENDENCY_GROUP=prod
-
 RUN DEBIAN_FRONTEND=noninteractive apt-get update \
     && DEBIAN_FRONTEND=noninteractive apt-get install -y build-essential --no-install-recommends make \
     && python3 -m venv "${POETRY_VIRTUALENVS_PATH}" \
       && ${POETRY_VIRTUALENVS_PATH}/bin/pip install "poetry==${POETRY_VERSION}"
 
-=======
-RUN DEBIAN_FRONTEND=noninteractive apt-get update \
-    && DEBIAN_FRONTEND=noninteractive apt-get install -y build-essential --no-install-recommends make \
-    && python3 -m venv "${POETRY_VIRTUALENVS_PATH}" \
-      && ${POETRY_VIRTUALENVS_PATH}/bin/pip install "poetry==${POETRY_VERSION}"
-ENV PATH="${POETRY_VIRTUALENVS_PATH}/bin:$PATH"
-
->>>>>>> 76b0416d
 WORKDIR /app/services/admin-backend
 COPY services/admin-backend/pyproject.toml services/admin-backend/poetry.lock ./
 
 # Copy the required lib dependencies
 COPY libs/admin-api-lib/pyproject.toml libs/admin-api-lib/poetry.lock /app/libs/admin-api-lib/
 COPY libs/admin-api-lib/src /app/libs/admin-api-lib/src
-<<<<<<< HEAD
-=======
 COPY libs/admin-api-lib/README.md /app/libs/admin-api-lib/README.md
 COPY libs/rag-core-lib/README.md /app/libs/rag-core-lib/README.md
->>>>>>> 76b0416d
 COPY libs/rag-core-lib/pyproject.toml libs/rag-core-lib/poetry.lock /app/libs/rag-core-lib/
 COPY libs/rag-core-lib/src /app/libs/rag-core-lib/src
 
@@ -66,40 +48,6 @@
 COPY --from=build /usr/bin/make /usr/bin/make
 COPY --from=build /usr/local/lib/ /usr/local/lib/
 
-<<<<<<< HEAD
-COPY --chown=nonroot:nonroot services/admin-backend .
-COPY --from=build --chown=nonroot:nonroot  /app/services/admin-backend/log /app/services/admin-backend/log
-
-# Copy the library source code to the final stage only for local path dependencies
-ARG DEPENDENCY_GROUP=prod
-COPY --from=build --chown=nonroot:nonroot \
-    /app/libs/admin-api-lib \
-    /tmp/conditional-libs/admin-api-lib
-COPY --from=build --chown=nonroot:nonroot \
-    /app/libs/rag-core-lib \
-    /tmp/conditional-libs/rag-core-lib
-
-# Move libraries to final location only if using prod-local
-RUN if [ "$DEPENDENCY_GROUP" = "prod-local" ]; then \
-        mkdir -p /app/libs && \
-        mv /tmp/conditional-libs/* /app/libs/ && \
-        chown -R nonroot:nonroot /app/libs; \
-    fi && \
-    rm -rf /tmp/conditional-libs
-
-# Ensure poetry reuses existing virtualenv when running as nonroot
-
-
-
-# cleanup
-RUN apt-get clean autoclean && apt-get autoremove --yes \
-    && while read -r shell; do rm -f "$shell"; done < /etc/shells || true \
-    && rm -rf /var/lib/{apt,dpkg,cache,log}/ || true
-
-=======
-ENV VIRTUAL_ENV="${POETRY_VIRTUALENVS_PATH}"
-ENV PATH="${POETRY_VIRTUALENVS_PATH}/bin:${PATH}"
-
 COPY --chown=nonroot:nonroot services/admin-backend .
 COPY --from=build --chown=nonroot:nonroot  /app/services/admin-backend/log /app/services/admin-backend/log
 
@@ -125,5 +73,4 @@
     && while read -r shell; do rm -f "$shell"; done < /etc/shells || true \
     && rm -rf /var/lib/{apt,dpkg,cache,log}/ || true
 
->>>>>>> 76b0416d
 USER nonroot