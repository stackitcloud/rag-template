[tool.flake8]
exclude= [".eggs", "./libs/*", "./src/admin_backend/models/*", "./src/admin_backend/rag_backend_client/*", "./src/admin_backend/document_extractor_client/*", ".git", ".hg", ".mypy_cache", ".tox", ".venv", ".devcontainer", "venv", "_build", "buck-out", "build", "dist"]
statistics = true
show-source = false
max-complexity = 8
max-annotations-complexity = 3
docstring-convention = 'numpy'
max-line-length = 120
ignore = ["E203", "W503", "E704"]
inline-quotes = '"'
docstring-quotes = '"""'
multiline-quotes = '"""'
dictionaries = ["en_US", "python", "technical", "pandas"]
ban-relative-imports = true
per-file-ignores = """
<<<<<<< HEAD
  ./main.py: D100,
  ./tests/*: S101,D100,D103,D104
=======
  ./src/admin_backend/impl/prompt_templates/summarize_prompt.py: E501,
  ./src/admin_backend/apis/admin_api.py: B008,WOT001,
  ./src/admin_backend/impl/admin_api.py: B008,
  ./src/admin_backend/dependency_container.py: CCE002,CCE001,
  ./src/admin_backend/apis/admin_api_base.py: WOT001,
  ./tests/*: S101,
  **/__init__.py: D104,
>>>>>>> 210c8759
"""

[tool.black]
line-length = 120
exclude = """
/(
      .eggs
    | .git
    | .hg
    | .mypy_cache
    | .nox
    | .pants.d
    | .tox
    | .venv
    | _build
    | buck-out
    | build
    | dist
    | node_modules
    | venv
)/
"""

[tool.isort]
profile = "black"
skip = ['.eggs', '.git', '.hg', '.mypy_cache', '.nox', '.pants.d', '.tox', '.venv', '_build', 'buck-out', 'build', 'dist', 'node_modules', 'venv']
skip_gitignore = true

[tool.pylint]
max-line-length = 120

[tool.poetry]
<<<<<<< HEAD
name = "admin-backend"
version = "2.2.1"
description = "The admin backend is responsible for the document management. This includes deletion, upload and getting particular documents or document lists."
authors = ["STACKIT Data and AI Consulting <data-ai-consulting@stackit.cloud>"]
=======
name = "admin-backend-usecase-example"
version = "v3.4.0"
description = "This example demonstrates the usage of the admin-api-lib."
authors = [
    "STACKIT GmbH & Co. KG <data-ai@stackit.cloud>",
]
maintainers = [
    "Andreas Klos <andreas.klos@stackit.cloud>",
]
>>>>>>> 210c8759
readme = "README.md"
license = "Apache-2.0"
repository = "https://github.com/stackitcloud/rag-template"

[tool.poetry.group.test.dependencies]
pytest = "^8.2.1"
coverage = "^7.8.0"

[tool.poetry.group.lint.dependencies]
flake8 = "^7.2.0"
flake8-black = "^0.4.0"
flake8-pyproject = "^1.2.3"
flake8-quotes = "^3.4.0"
flake8-return = "^1.2.0"
flake8-annotations-complexity = "^0.1.0"
flake8-bandit = "^4.1.1"
flake8-bugbear = "^24.8.19"
flake8-builtins = "^2.5.0"
flake8-comprehensions = "^3.15.0"
flake8-eradicate = "^1.5.0"
flake8-expression-complexity = "^0.0.11"
flake8-logging-format = "^2024.24.12"
flake8-docstrings = "^1.7.0"
flake8-pytest-style = "^2.0.0"
pep8-naming = "^0.15.1"
flake8-eol = "^0.0.8"
flake8-exceptions = "^0.0.1a0"
flake8-simplify = "^0.22.0"
flake8-wot = "^0.2.0"
flake8-function-order = "^0.0.5"
flake8-tidy-imports = "^4.10.0"

[tool.poetry.group.dev.dependencies]
debugpy = "^1.8.14"
admin-api-lib = {path = "../../libs/admin-api-lib", develop = true}
rag-core-lib = {path = "../../libs/rag-core-lib", develop = true}

[build-system]
requires = ["poetry-core"]
build-backend = "poetry.core.masonry.api"

[tool.poetry.dependencies]
python = "^3.13"
setuptools = "<80.9"

[tool.poetry.group.prod.dependencies]
admin-api-lib = "==2.2.1"
rag-core-lib = "==2.2.1"

[tool.poetry.group.prod-local.dependencies]
# Use local path for Tilt/development with production Dockerfile
admin-api-lib = {path = "../../libs/admin-api-lib"}
rag-core-lib = {path = "../../libs/rag-core-lib"}

# Prefer PyPI, but allow resolving from TestPyPI for internal libs
[[tool.poetry.source]]
name = "testpypi"
url = "https://test.pypi.org/simple/"
priority = "supplemental"
<|MERGE_RESOLUTION|>--- conflicted
+++ resolved
@@ -13,10 +13,6 @@
 dictionaries = ["en_US", "python", "technical", "pandas"]
 ban-relative-imports = true
 per-file-ignores = """
-<<<<<<< HEAD
-  ./main.py: D100,
-  ./tests/*: S101,D100,D103,D104
-=======
   ./src/admin_backend/impl/prompt_templates/summarize_prompt.py: E501,
   ./src/admin_backend/apis/admin_api.py: B008,WOT001,
   ./src/admin_backend/impl/admin_api.py: B008,
@@ -24,7 +20,7 @@
   ./src/admin_backend/apis/admin_api_base.py: WOT001,
   ./tests/*: S101,
   **/__init__.py: D104,
->>>>>>> 210c8759
+  ./main.py: D100,
 """
 
 [tool.black]
@@ -57,12 +53,6 @@
 max-line-length = 120
 
 [tool.poetry]
-<<<<<<< HEAD
-name = "admin-backend"
-version = "2.2.1"
-description = "The admin backend is responsible for the document management. This includes deletion, upload and getting particular documents or document lists."
-authors = ["STACKIT Data and AI Consulting <data-ai-consulting@stackit.cloud>"]
-=======
 name = "admin-backend-usecase-example"
 version = "v3.4.0"
 description = "This example demonstrates the usage of the admin-api-lib."
@@ -72,7 +62,6 @@
 maintainers = [
     "Andreas Klos <andreas.klos@stackit.cloud>",
 ]
->>>>>>> 210c8759
 readme = "README.md"
 license = "Apache-2.0"
 repository = "https://github.com/stackitcloud/rag-template"
@@ -119,8 +108,8 @@
 setuptools = "<80.9"
 
 [tool.poetry.group.prod.dependencies]
-admin-api-lib = "==2.2.1"
-rag-core-lib = "==2.2.1"
+admin-api-lib = "==3.4.0"
+rag-core-lib = "==3.4.0"
 
 [tool.poetry.group.prod-local.dependencies]
 # Use local path for Tilt/development with production Dockerfile
