FROM --platform=linux/amd64 python:3.13-bookworm AS build

<<<<<<< HEAD
ENV POETRY_VIRTUALENVS_PATH=/app/services/document-extractor/.venv
ENV VIRTUAL_ENV="${POETRY_VIRTUALENVS_PATH}"
ENV POETRY_VERSION=2.1.3
=======
ARG dev=0
ENV POETRY_VIRTUALENVS_PATH=/opt/.venv \
    POETRY_VIRTUALENVS_CREATE=false \
    POETRY_VIRTUALENVS_IN_PROJECT=false \
    VIRTUAL_ENV=/opt/.venv \
    PATH=/opt/.venv/bin:$PATH \
    POETRY_VERSION=2.1.3
>>>>>>> 210c8759

# Build argument to control which dependency group to install
ARG DEPENDENCY_GROUP=prod

RUN DEBIAN_FRONTEND=noninteractive apt-get update \
<<<<<<< HEAD
    && DEBIAN_FRONTEND=noninteractive apt-get install -y --no-install-recommends \
       build-essential make ffmpeg poppler-utils tesseract-ocr tesseract-ocr-deu tesseract-ocr-eng \
    && python3 -m venv "${POETRY_VIRTUALENVS_PATH}" \
      && ${POETRY_VIRTUALENVS_PATH}/bin/pip install "poetry==${POETRY_VERSION}"
=======
    && DEBIAN_FRONTEND=noninteractive apt-get install -y build-essential --no-install-recommends make \
    ffmpeg \
    poppler-utils \
    tesseract-ocr \
    tesseract-ocr-deu \
    tesseract-ocr-eng \
    libleptonica-dev \
    pkg-config && \
    python3 -m venv "${POETRY_VIRTUALENVS_PATH}" \
      && $POETRY_VIRTUALENVS_PATH/bin/pip install "poetry==${POETRY_VERSION}"
>>>>>>> 210c8759
ENV PATH="${POETRY_VIRTUALENVS_PATH}/bin:$PATH"

WORKDIR /app/services/document-extractor
COPY services/document-extractor/pyproject.toml services/document-extractor/poetry.lock ./

# Copy the extractor-api-lib dependency (needed for both prod and prod-local)
COPY libs/extractor-api-lib/pyproject.toml libs/extractor-api-lib/poetry.lock /app/libs/extractor-api-lib/
COPY libs/extractor-api-lib/src /app/libs/extractor-api-lib/src

RUN mkdir -p log && chmod 700 log \
    && touch /app/services/document-extractor/log/logfile.log && chmod 600 /app/services/document-extractor/log/logfile.log

<<<<<<< HEAD
RUN poetry config virtualenvs.create false \
    && cd /app/services/document-extractor \
    && poetry install --no-interaction --no-ansi --no-root --with ${DEPENDENCY_GROUP}
=======
# Cache bust with dev arg so dev dependencies install when dev=1
RUN echo "CACHE_BUST_DEV=$dev" && poetry config virtualenvs.create false &&\
    if [ "$dev" = "1" ]; then \
        poetry install --no-interaction --no-ansi --no-root --with dev; \
    else \
        poetry install --no-interaction --no-ansi --no-root; \
    fi
>>>>>>> 210c8759

FROM --platform=linux/amd64 python:3.13-bookworm

RUN adduser --disabled-password --gecos "" --uid 10001 nonroot

ENV POETRY_VIRTUALENVS_PATH=/opt/.venv
COPY --from=build  --chown=nonroot:nonroot ${POETRY_VIRTUALENVS_PATH} ${POETRY_VIRTUALENVS_PATH}
COPY --from=build /usr/local/bin/ /usr/local/bin/
COPY --from=build /usr/bin/ /usr/bin/
COPY --from=build /usr/local/lib/ /usr/local/lib/
COPY --from=build /usr/lib/x86_64-linux-gnu/ /usr/lib/x86_64-linux-gnu/
ENV TESSDATA_PREFIX=/usr/share/tesseract-ocr/5/tessdata
COPY --from=build /usr/share/tesseract-ocr/5/tessdata ${TESSDATA_PREFIX}



# Copy the library source code to the final stage only for local path dependencies
ARG DEPENDENCY_GROUP=prod
COPY --from=build --chown=nonroot:nonroot \
    /app/libs/extractor-api-lib \
    /tmp/conditional-libs/extractor-api-lib

# Move libraries to final location only if using prod-local
RUN if [ "$DEPENDENCY_GROUP" = "prod-local" ]; then \
        mkdir -p /app/libs && \
        mv /tmp/conditional-libs/* /app/libs/ && \
        chown -R nonroot:nonroot /app/libs; \
    fi && \
    rm -rf /tmp/conditional-libs

WORKDIR /app/services/document-extractor

ENV VIRTUAL_ENV="${POETRY_VIRTUALENVS_PATH}"
ENV PATH="${POETRY_VIRTUALENVS_PATH}/bin:${PATH}"

COPY --chown=nonroot:nonroot services/document-extractor .
COPY --from=build --chown=nonroot:nonroot  /app/services/document-extractor/log /app/services/document-extractor/log

# Ensure poetry reuses existing virtualenv when running as nonroot
ENV POETRY_VIRTUALENVS_CREATE=false \
    POETRY_VIRTUALENVS_IN_PROJECT=false \
    VIRTUAL_ENV=/opt/.venv \
    PATH=/opt/.venv/bin:$PATH

# cleanup
<<<<<<< HEAD
RUN apt-get clean autoclean && apt-get autoremove --yes \
    && while read -r shell; do rm -f "$shell"; done < /etc/shells || true \
    && rm -rf /var/lib/{apt,dpkg,cache,log}/ || true

USER nonroot
=======
RUN apt-get clean autoclean
RUN apt-get autoremove --yes

RUN if [ "$dev" = "0" ]; then \
        while read -r shell; do rm -f "$shell"; done < /etc/shells; \
        rm -rf /var/lib/{apt,dpkg,cache,log}/ \
    else \
        echo "POETRY_VIRTUALENVS_PATH=/opt/.venv" >> /etc/environment;\
        export POETRY_VIRTUALENVS_PATH=/opt/.venv;\
        export PATH="${POETRY_VIRTUALENVS_PATH}/bin:$PATH";\
    fi


USER nonroot
COPY --from=build --chown=nonroot:nonroot  /app/services/document-extractor/log /app/services/document-extractor/log
>>>>>>> 210c8759
<|MERGE_RESOLUTION|>--- conflicted
+++ resolved
@@ -1,29 +1,16 @@
 FROM --platform=linux/amd64 python:3.13-bookworm AS build
 
-<<<<<<< HEAD
-ENV POETRY_VIRTUALENVS_PATH=/app/services/document-extractor/.venv
-ENV VIRTUAL_ENV="${POETRY_VIRTUALENVS_PATH}"
-ENV POETRY_VERSION=2.1.3
-=======
-ARG dev=0
-ENV POETRY_VIRTUALENVS_PATH=/opt/.venv \
-    POETRY_VIRTUALENVS_CREATE=false \
+ENV POETRY_VIRTUALENVS_PATH=/opt/.venv
+ENV POETRY_VIRTUALENVS_CREATE=false \
     POETRY_VIRTUALENVS_IN_PROJECT=false \
-    VIRTUAL_ENV=/opt/.venv \
-    PATH=/opt/.venv/bin:$PATH \
+    VIRTUAL_ENV=${POETRY_VIRTUALENVS_PATH} \
+    PATH=${POETRY_VIRTUALENVS_PATH}/bin:$PATH \
     POETRY_VERSION=2.1.3
->>>>>>> 210c8759
 
 # Build argument to control which dependency group to install
 ARG DEPENDENCY_GROUP=prod
 
 RUN DEBIAN_FRONTEND=noninteractive apt-get update \
-<<<<<<< HEAD
-    && DEBIAN_FRONTEND=noninteractive apt-get install -y --no-install-recommends \
-       build-essential make ffmpeg poppler-utils tesseract-ocr tesseract-ocr-deu tesseract-ocr-eng \
-    && python3 -m venv "${POETRY_VIRTUALENVS_PATH}" \
-      && ${POETRY_VIRTUALENVS_PATH}/bin/pip install "poetry==${POETRY_VERSION}"
-=======
     && DEBIAN_FRONTEND=noninteractive apt-get install -y build-essential --no-install-recommends make \
     ffmpeg \
     poppler-utils \
@@ -34,8 +21,6 @@
     pkg-config && \
     python3 -m venv "${POETRY_VIRTUALENVS_PATH}" \
       && $POETRY_VIRTUALENVS_PATH/bin/pip install "poetry==${POETRY_VERSION}"
->>>>>>> 210c8759
-ENV PATH="${POETRY_VIRTUALENVS_PATH}/bin:$PATH"
 
 WORKDIR /app/services/document-extractor
 COPY services/document-extractor/pyproject.toml services/document-extractor/poetry.lock ./
@@ -47,25 +32,20 @@
 RUN mkdir -p log && chmod 700 log \
     && touch /app/services/document-extractor/log/logfile.log && chmod 600 /app/services/document-extractor/log/logfile.log
 
-<<<<<<< HEAD
 RUN poetry config virtualenvs.create false \
     && cd /app/services/document-extractor \
     && poetry install --no-interaction --no-ansi --no-root --with ${DEPENDENCY_GROUP}
-=======
-# Cache bust with dev arg so dev dependencies install when dev=1
-RUN echo "CACHE_BUST_DEV=$dev" && poetry config virtualenvs.create false &&\
-    if [ "$dev" = "1" ]; then \
-        poetry install --no-interaction --no-ansi --no-root --with dev; \
-    else \
-        poetry install --no-interaction --no-ansi --no-root; \
-    fi
->>>>>>> 210c8759
 
 FROM --platform=linux/amd64 python:3.13-bookworm
 
 RUN adduser --disabled-password --gecos "" --uid 10001 nonroot
 
 ENV POETRY_VIRTUALENVS_PATH=/opt/.venv
+# Ensure poetry reuses existing virtualenv when running as nonroot
+ENV POETRY_VIRTUALENVS_CREATE=false \
+    POETRY_VIRTUALENVS_IN_PROJECT=false \
+    VIRTUAL_ENV=${POETRY_VIRTUALENVS_PATH} \
+    PATH=${POETRY_VIRTUALENVS_PATH}/bin:$PATH
 COPY --from=build  --chown=nonroot:nonroot ${POETRY_VIRTUALENVS_PATH} ${POETRY_VIRTUALENVS_PATH}
 COPY --from=build /usr/local/bin/ /usr/local/bin/
 COPY --from=build /usr/bin/ /usr/bin/
@@ -73,8 +53,6 @@
 COPY --from=build /usr/lib/x86_64-linux-gnu/ /usr/lib/x86_64-linux-gnu/
 ENV TESSDATA_PREFIX=/usr/share/tesseract-ocr/5/tessdata
 COPY --from=build /usr/share/tesseract-ocr/5/tessdata ${TESSDATA_PREFIX}
-
-
 
 # Copy the library source code to the final stage only for local path dependencies
 ARG DEPENDENCY_GROUP=prod
@@ -92,39 +70,15 @@
 
 WORKDIR /app/services/document-extractor
 
-ENV VIRTUAL_ENV="${POETRY_VIRTUALENVS_PATH}"
-ENV PATH="${POETRY_VIRTUALENVS_PATH}/bin:${PATH}"
 
 COPY --chown=nonroot:nonroot services/document-extractor .
 COPY --from=build --chown=nonroot:nonroot  /app/services/document-extractor/log /app/services/document-extractor/log
 
-# Ensure poetry reuses existing virtualenv when running as nonroot
-ENV POETRY_VIRTUALENVS_CREATE=false \
-    POETRY_VIRTUALENVS_IN_PROJECT=false \
-    VIRTUAL_ENV=/opt/.venv \
-    PATH=/opt/.venv/bin:$PATH
+
 
 # cleanup
-<<<<<<< HEAD
 RUN apt-get clean autoclean && apt-get autoremove --yes \
     && while read -r shell; do rm -f "$shell"; done < /etc/shells || true \
     && rm -rf /var/lib/{apt,dpkg,cache,log}/ || true
 
-USER nonroot
-=======
-RUN apt-get clean autoclean
-RUN apt-get autoremove --yes
-
-RUN if [ "$dev" = "0" ]; then \
-        while read -r shell; do rm -f "$shell"; done < /etc/shells; \
-        rm -rf /var/lib/{apt,dpkg,cache,log}/ \
-    else \
-        echo "POETRY_VIRTUALENVS_PATH=/opt/.venv" >> /etc/environment;\
-        export POETRY_VIRTUALENVS_PATH=/opt/.venv;\
-        export PATH="${POETRY_VIRTUALENVS_PATH}/bin:$PATH";\
-    fi
-
-
-USER nonroot
-COPY --from=build --chown=nonroot:nonroot  /app/services/document-extractor/log /app/services/document-extractor/log
->>>>>>> 210c8759
+USER nonroot