--- conflicted
+++ resolved
@@ -1,23 +1,13 @@
 FROM --platform=linux/amd64 python:3.13-bookworm AS build
 
-<<<<<<< HEAD
-ENV POETRY_VIRTUALENVS_PATH=/opt/.venv
-ENV POETRY_VIRTUALENVS_CREATE=false \
-    POETRY_VIRTUALENVS_IN_PROJECT=false \
-    VIRTUAL_ENV=${POETRY_VIRTUALENVS_PATH} \
-=======
 # Build argument to control which dependency group to install
 ARG DEPENDENCY_GROUP=prod
 ENV POETRY_VIRTUALENVS_PATH=/opt/.venv
 ENV POETRY_VIRTUALENVS_CREATE=false \
     POETRY_VIRTUALENVS_IN_PROJECT=false \
     VIRTUAL_ENV=${POETRY_VIRTUALENVS_PATH}} \
->>>>>>> 76b0416d
     PATH=${POETRY_VIRTUALENVS_PATH}/bin:$PATH \
     POETRY_VERSION=2.1.3
-
-# Build argument to control which dependency group to install
-ARG DEPENDENCY_GROUP=prod
 
 RUN DEBIAN_FRONTEND=noninteractive apt-get update \
     && DEBIAN_FRONTEND=noninteractive apt-get install -y build-essential --no-install-recommends make \
@@ -50,16 +40,11 @@
 RUN adduser --disabled-password --gecos "" --uid 10001 nonroot
 
 ENV POETRY_VIRTUALENVS_PATH=/opt/.venv
-<<<<<<< HEAD
 # Ensure poetry reuses existing virtualenv when running as nonroot
 ENV POETRY_VIRTUALENVS_CREATE=false \
     POETRY_VIRTUALENVS_IN_PROJECT=false \
     VIRTUAL_ENV=${POETRY_VIRTUALENVS_PATH} \
     PATH=${POETRY_VIRTUALENVS_PATH}/bin:$PATH
-=======
-ENV VIRTUAL_ENV="${POETRY_VIRTUALENVS_PATH}" \
-    PATH="${POETRY_VIRTUALENVS_PATH}/bin:${PATH}"
->>>>>>> 76b0416d
 COPY --from=build  --chown=nonroot:nonroot ${POETRY_VIRTUALENVS_PATH} ${POETRY_VIRTUALENVS_PATH}
 COPY --from=build /usr/local/bin/ /usr/local/bin/
 COPY --from=build /usr/bin/ /usr/bin/
@@ -84,14 +69,8 @@
 
 WORKDIR /app/services/document-extractor
 
-
 COPY --chown=nonroot:nonroot services/document-extractor .
 COPY --from=build --chown=nonroot:nonroot  /app/services/document-extractor/log /app/services/document-extractor/log
-<<<<<<< HEAD
-
-
-=======
->>>>>>> 76b0416d
 
 # cleanup
 RUN apt-get clean autoclean && apt-get autoremove --yes \
