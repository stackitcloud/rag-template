[tool.flake8]
exclude= [".eggs", "./src/openapi_server/models/*", ".git", ".hg", ".mypy_cache", ".tox", ".venv", ".devcontainer", "venv", "_build", "buck-out", "build", "dist"]
statistics = true
show-source = false
max-complexity = 10
max-annotations-complexity = 3
docstring-convent = 'numpy'
max-line-length = 120
ignore = ["E203", "W503", "E704"]
inline-quotes = '"'
docstring-quotes = '"""'
multiline-quotes = '"""'
dictionaries = ["en_US", "python", "technical", "pandas"]
ban-relative-imports = true
per-file-ignores = """
<<<<<<< HEAD
  ./main.py: D100,
  ./tests/*: S101,D100,D103,D104
=======
  ./tests/*: S101,
  **/__init__.py: D104,
>>>>>>> 210c8759
"""

[tool.black]
line-length = 120
exclude = """
/(
  |  .eggs
  |  .git
  |  .hg
  |  .mypy_cache
  |  .nox
  |  .pants.d
  |  .tox
  |  .venv
  |  _build
  |  buck-out
  |  build
  |  dist
  |  node_modules
  |  venv
)/
"""

[tool.isort]
profile = "black"
skip = ['.eggs', '.git', '.hg', '.mypy_cache', '.nox', '.pants.d', '.tox', '.venv', '_build', 'buck-out', 'build', 'dist', 'node_modules', 'venv']
skip_gitignore = true

[tool.pylint]
max-line-length = 120

[tool.poetry]
<<<<<<< HEAD
name = "document-extractor"
version = "2.2.1"
description = "Extracts content from files and sources like Confluence spaces, sitemaps etc."
authors = ["STACKIT Data and AI Consulting <data-ai-consulting@stackit.cloud>"]
=======
name = "extractor_server"
version = "v3.4.0"
description = "This example demonstrates the usage of the extractor-api-lib."
authors = [
    "STACKIT GmbH & Co. KG <data-ai@stackit.cloud>",
]
maintainers = [
    "Andreas Klos <andreas.klos@stackit.cloud>",
]
>>>>>>> 210c8759
readme = "README.md"
license = "Apache-2.0"
repository = "https://github.com/stackitcloud/rag-template"

[tool.poetry.dependencies]
<<<<<<< HEAD
python = "^3.13"
setuptools = "<80.9"
=======
python = ">=3.13,<3.14"
extractor-api-lib = {path = "../../libs/extractor-api-lib", develop = true}
>>>>>>> 210c8759

[tool.poetry.group.test.dependencies]
pytest = "^8.0.1"
coverage = "^7.8.0"
httpx = "^0.28.1"

[tool.poetry.group.lint.dependencies]
flake8 = "^7.2.0"
black = "^25.1.0"
flake8-black = "^0.4.0"
flake8-pyproject = "^1.2.3"
flake8-quotes = "^3.4.0"
flake8-return = "^1.2.0"
flake8-annotations-complexity = "^0.1.0"
flake8-bandit = "^4.1.1"
flake8-bugbear = "^24.8.19"
flake8-builtins = "^2.5.0"
flake8-comprehensions = "^3.15.0"
flake8-eradicate = "^1.5.0"
flake8-expression-complexity = "^0.0.11"
flake8-pytest-style = "^2.0.0"
pep8-naming = "^0.15.1"
flake8-eol = "^0.0.8"
flake8-exceptions = "^0.0.1a0"
flake8-simplify = "^0.22.0"
flake8-wot = "^0.2.0"
flake8-function-order = "^0.0.5"
flake8-tidy-imports = "^4.10.0"
flake8-logging-format = "^2024.24.12"
flake8-docstrings = "^1.7.0"

[tool.poetry.group.dev.dependencies]
debugpy = "^1.8.14"
extractor-api-lib = {path = "../../libs/extractor-api-lib", develop = true}

[build-system]
requires = ["poetry-core"]
build-backend = "poetry.core.masonry.api"

<<<<<<< HEAD
# Prefer PyPI, then TestPyPI as fallback for internal libs
[[tool.poetry.source]]
name = "testpypi"
url = "https://test.pypi.org/simple/"
priority = "supplemental"

[tool.poetry.group.prod.dependencies]
# Try PyPI first, then TestPyPI automatically due to supplemental priority
extractor-api-lib = "==2.2.1"

[tool.poetry.group.prod-local.dependencies]
# Use local path for Tilt/development with production Dockerfile
extractor-api-lib = {path = "../../libs/extractor-api-lib"}
=======
[[tool.poetry.source]]
name = "pytorch_cpu"
url = "https://download.pytorch.org/whl/cpu"
priority = "explicit"
>>>>>>> 210c8759
<|MERGE_RESOLUTION|>--- conflicted
+++ resolved
@@ -13,13 +13,9 @@
 dictionaries = ["en_US", "python", "technical", "pandas"]
 ban-relative-imports = true
 per-file-ignores = """
-<<<<<<< HEAD
   ./main.py: D100,
-  ./tests/*: S101,D100,D103,D104
-=======
-  ./tests/*: S101,
+  ./tests/*: S101,D100,D103,D104,
   **/__init__.py: D104,
->>>>>>> 210c8759
 """
 
 [tool.black]
@@ -52,12 +48,6 @@
 max-line-length = 120
 
 [tool.poetry]
-<<<<<<< HEAD
-name = "document-extractor"
-version = "2.2.1"
-description = "Extracts content from files and sources like Confluence spaces, sitemaps etc."
-authors = ["STACKIT Data and AI Consulting <data-ai-consulting@stackit.cloud>"]
-=======
 name = "extractor_server"
 version = "v3.4.0"
 description = "This example demonstrates the usage of the extractor-api-lib."
@@ -67,19 +57,12 @@
 maintainers = [
     "Andreas Klos <andreas.klos@stackit.cloud>",
 ]
->>>>>>> 210c8759
 readme = "README.md"
 license = "Apache-2.0"
 repository = "https://github.com/stackitcloud/rag-template"
 
 [tool.poetry.dependencies]
-<<<<<<< HEAD
-python = "^3.13"
-setuptools = "<80.9"
-=======
 python = ">=3.13,<3.14"
-extractor-api-lib = {path = "../../libs/extractor-api-lib", develop = true}
->>>>>>> 210c8759
 
 [tool.poetry.group.test.dependencies]
 pytest = "^8.0.1"
@@ -119,7 +102,6 @@
 requires = ["poetry-core"]
 build-backend = "poetry.core.masonry.api"
 
-<<<<<<< HEAD
 # Prefer PyPI, then TestPyPI as fallback for internal libs
 [[tool.poetry.source]]
 name = "testpypi"
@@ -128,14 +110,13 @@
 
 [tool.poetry.group.prod.dependencies]
 # Try PyPI first, then TestPyPI automatically due to supplemental priority
-extractor-api-lib = "==2.2.1"
+extractor-api-lib = "==3.4.0"
 
 [tool.poetry.group.prod-local.dependencies]
 # Use local path for Tilt/development with production Dockerfile
 extractor-api-lib = {path = "../../libs/extractor-api-lib"}
-=======
+
 [[tool.poetry.source]]
 name = "pytorch_cpu"
 url = "https://download.pytorch.org/whl/cpu"
-priority = "explicit"
->>>>>>> 210c8759
+priority = "explicit"