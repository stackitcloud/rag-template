/// <reference types="vite/client" />
declare module '*.vue' {
<<<<<<< HEAD
    import type { DefineComponent } from 'vue';
const component: DefineComponent<object, object, unknown>;
export default component;
=======
  import type { DefineComponent } from 'vue';
  const component: DefineComponent<object, object, unknown>;
  export default component;
>>>>>>> a1d3dc6b
}<|MERGE_RESOLUTION|>--- conflicted
+++ resolved
@@ -1,12 +1,6 @@
 /// <reference types="vite/client" />
 declare module '*.vue' {
-<<<<<<< HEAD
-    import type { DefineComponent } from 'vue';
-const component: DefineComponent<object, object, unknown>;
-export default component;
-=======
   import type { DefineComponent } from 'vue';
   const component: DefineComponent<object, object, unknown>;
   export default component;
->>>>>>> a1d3dc6b
 }