--- conflicted
+++ resolved
@@ -1,15 +1,8 @@
 <script lang="ts" setup>
-<<<<<<< HEAD
-import { ArrowTopRightOnSquareIcon } from "@heroicons/vue/24/outline";
-import { NavigationContainer } from "@shared/ui";
+import { NavigationContainer, OnyxIcon } from "@shared/ui";
+import { iconArrowSmallUpRightTop } from "@sit-onyx/icons";
 import { useI18n } from "vue-i18n";
 import { RouterView } from "vue-router";
-=======
-import { RouterView } from "vue-router";
-import { NavigationContainer, OnyxIcon } from "@shared/ui";
-import { useI18n } from "vue-i18n";
-import { iconArrowSmallUpRightTop } from "@sit-onyx/icons";
->>>>>>> a1d3dc6b
 
 const { t } = useI18n();
 const chatURL = import.meta.env.VITE_CHAT_URL;
