/// <reference types="vite/client" />

export interface AppSettings {
  bot: {
    name: string;
  };
  ui: {
    logoPath: string; // deprecated
    logo: {
      light: string;
      dark: string;
    };
    theme: {
      default: string;
      options: string[];
    };
  };
  features?: {
    useMockData?: boolean;
  };
  // Add other configuration sections as needed
}

// Default settings to use as fallbacks
const defaultSettings: AppSettings = {
  bot: {
    name: "Knowledge Agent",
  },
  ui: {
    logoPath: "/assets/navigation-logo.svg",
    logo: {
      light: "/assets/navigation-logo-light.svg",
      dark: "/assets/navigation-logo-dark.svg",
    },
    theme: {
      default: "dark",
      options: ["light", "dark"],
    },
  },
  features: {
    useMockData: false,
  },
};

// Helper getters that normalize empty strings and whitespace
const envStr = (val: unknown | undefined, fallback: string): string => {
  if (typeof val !== 'string') return fallback;
  const v = val.trim();
  // In production builds we often use placeholder values like "VITE_API_URL" so a runtime
  // script can replace them. Treat such placeholders as "unset" to keep sensible defaults
  // when the runtime replacement wasn't executed or the env var is intentionally omitted.
  if (/^VITE_[A-Z0-9_]+$/.test(v)) return fallback;
  return v.length > 0 ? v : fallback;
};

const envBool = (val: unknown | undefined, fallback: boolean): boolean => {
  if (typeof val !== 'string') return fallback;
  const v = val.trim().toLowerCase();
  if (v === 'true') return true;
  if (v === 'false') return false;
  return fallback;
};

// Load settings from environment variables with fallbacks to defaults
export const settings: AppSettings = {
  bot: {
    // Ensure a sensible default if VITE_BOT_NAME is missing or empty
    name: envStr(import.meta.env.VITE_BOT_NAME, defaultSettings.bot.name),
  },
  ui: {
    logoPath: envStr(import.meta.env.VITE_UI_LOGO_PATH, defaultSettings.ui.logoPath),
    logo: {
      // Support specific light/dark envs and fall back to common path or defaults
      light: envStr(
        import.meta.env.VITE_UI_LOGO_PATH_LIGHT,
        envStr(import.meta.env.VITE_UI_LOGO_PATH, defaultSettings.ui.logo.light)
      ),
      dark: envStr(
        import.meta.env.VITE_UI_LOGO_PATH_DARK,
        envStr(import.meta.env.VITE_UI_LOGO_PATH, defaultSettings.ui.logo.dark)
      ),
    },
    theme: {
      default: envStr(import.meta.env.VITE_UI_THEME_DEFAULT, defaultSettings.ui.theme.default),
<<<<<<< HEAD
      options:
        typeof import.meta.env.VITE_UI_THEME_OPTIONS === 'string' && import.meta.env.VITE_UI_THEME_OPTIONS.trim()
          ? import.meta.env.VITE_UI_THEME_OPTIONS.split(',').map((s: string) => s.trim()).filter(Boolean)
          : defaultSettings.ui.theme.options,
=======
      options: (() => {
        const raw = envStr(import.meta.env.VITE_UI_THEME_OPTIONS, "");
        const parsed = raw
          ? raw.split(",").map((s) => s.trim()).filter(Boolean)
          : [];
        return parsed.length > 0 ? parsed : defaultSettings.ui.theme.options;
      })(),
>>>>>>> 2dd2dce8
    },
  },
  features: {
    useMockData: envBool(import.meta.env.VITE_USE_MOCK_DATA, defaultSettings.features?.useMockData ?? false),
  },
};<|MERGE_RESOLUTION|>--- conflicted
+++ resolved
@@ -82,12 +82,6 @@
     },
     theme: {
       default: envStr(import.meta.env.VITE_UI_THEME_DEFAULT, defaultSettings.ui.theme.default),
-<<<<<<< HEAD
-      options:
-        typeof import.meta.env.VITE_UI_THEME_OPTIONS === 'string' && import.meta.env.VITE_UI_THEME_OPTIONS.trim()
-          ? import.meta.env.VITE_UI_THEME_OPTIONS.split(',').map((s: string) => s.trim()).filter(Boolean)
-          : defaultSettings.ui.theme.options,
-=======
       options: (() => {
         const raw = envStr(import.meta.env.VITE_UI_THEME_OPTIONS, "");
         const parsed = raw
@@ -95,7 +89,6 @@
           : [];
         return parsed.length > 0 ? parsed : defaultSettings.ui.theme.options;
       })(),
->>>>>>> 2dd2dce8
     },
   },
   features: {
