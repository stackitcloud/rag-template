--- conflicted
+++ resolved
@@ -20,13 +20,8 @@
     },
     "private": false,
     "dependencies": {
-<<<<<<< HEAD
-        "@heroicons/vue": "^2.1.1",
-        "@vueuse/core": "^13.0.0",
-=======
         "@vueuse/core": "^13.0.0",
         "highlight.js": "^11.11.1",
->>>>>>> a1d3dc6b
         "pinia": "^3.0.0",
         "vue": "^3.4.3",
         "vue-i18n": "^11.0.0",
@@ -48,10 +43,7 @@
         "@tailwindcss/postcss": "^4.1.14",
         "@tailwindcss/typography": "^0.5.19",
         "@tailwindcss/vite": "^4.1.14",
-<<<<<<< HEAD
-=======
         "@sit-onyx/icons": "^1.3.0",
->>>>>>> a1d3dc6b
         "@tsconfig/node21": "^21.0.1",
         "@types/jsdom": "^27.0.0",
         "@types/node": "^22.0.0",
