--- conflicted
+++ resolved
@@ -1,10 +1,5 @@
 FROM --platform=linux/amd64 python:3.13.7-bookworm AS build
 
-<<<<<<< HEAD
-ENV POETRY_VIRTUALENVS_PATH=/app/services/mcp-server/.venv
-ENV VIRTUAL_ENV="${POETRY_VIRTUALENVS_PATH}"
-ENV POETRY_VERSION=2.1.3
-=======
 ARG dev=0
 ENV POETRY_VIRTUALENVS_PATH=/opt/.venv \
     POETRY_VIRTUALENVS_CREATE=false \
@@ -12,7 +7,6 @@
     VIRTUAL_ENV=/opt/.venv \
     PATH=/opt/.venv/bin:$PATH \
     POETRY_VERSION=2.1.3
->>>>>>> 1d95afe0
 
 WORKDIR /app
 
@@ -28,18 +22,8 @@
 RUN mkdir -p log && chmod 700 log \
     && touch /app/services/mcp-server/log/logfile.log && chmod 600 /app/services/mcp-server/log/logfile.log
 
-<<<<<<< HEAD
 RUN poetry config virtualenvs.create false \
     && poetry install --no-interaction --no-ansi --no-root
-=======
-# Cache bust with dev arg so dev dependencies install when dev=1
-RUN echo "CACHE_BUST_DEV=$dev" && poetry config virtualenvs.create false &&\
-    if [ "$dev" = "1" ]; then \
-    poetry install --no-interaction --no-ansi --no-root --with dev; \
-    else \
-    poetry install --no-interaction --no-ansi --no-root; \
-    fi
->>>>>>> 1d95afe0
 
 FROM --platform=linux/amd64 python:3.13.7-bookworm
 
@@ -62,28 +46,6 @@
 COPY --chown=nonroot:nonroot services/mcp-server/tests ./tests
 COPY --chown=nonroot:nonroot services/mcp-server/pyproject.toml services/mcp-server/poetry.lock ./
 COPY --chown=nonroot:nonroot services/mcp-server/Makefile ./
-<<<<<<< HEAD
-=======
-
-# Ensure poetry reuses existing virtualenv when running as nonroot
-ENV POETRY_VIRTUALENVS_CREATE=false \
-    POETRY_VIRTUALENVS_IN_PROJECT=false \
-    VIRTUAL_ENV=/opt/.venv \
-    PATH=/opt/.venv/bin:$PATH
-
-# cleanup
-RUN apt-get clean autoclean
-RUN apt-get autoremove --yes
-
-RUN if [ "$dev" = "0" ]; then \
-        while read -r shell; do rm -f "$shell"; done < /etc/shells; \
-        rm -rf /var/lib/{apt,dpkg,cache,log}/ \
-    else \
-        echo "POETRY_VIRTUALENVS_PATH=/opt/.venv" >> /etc/environment;\
-        export POETRY_VIRTUALENVS_PATH=/opt/.venv;\
-        export PATH="${POETRY_VIRTUALENVS_PATH}/bin:$PATH";\
-    fi
->>>>>>> 1d95afe0
 
 # cleanup
 RUN apt-get clean autoclean && apt-get autoremove --yes \
@@ -91,9 +53,5 @@
     && rm -rf /var/lib/{apt,dpkg,cache,log}/ || true
 
 USER nonroot
-<<<<<<< HEAD
-=======
-COPY --from=build --chown=nonroot:nonroot  /app/services/mcp-server/log /app/services/mcp-server/log
->>>>>>> 1d95afe0
 
 CMD [ "poetry", "run", "python", "src/main.py" ]