FROM --platform=linux/amd64 python:3.13.7-bookworm AS build

ENV POETRY_VIRTUALENVS_PATH=/opt/.venv \
    POETRY_VIRTUALENVS_CREATE=false \
    POETRY_VIRTUALENVS_IN_PROJECT=false \
    VIRTUAL_ENV=/opt/.venv \
    PATH=/opt/.venv/bin:$PATH \
    POETRY_VERSION=2.1.3

WORKDIR /app

RUN DEBIAN_FRONTEND=noninteractive apt-get update \
    && DEBIAN_FRONTEND=noninteractive apt-get install -y build-essential --no-install-recommends make \
    && python3 -m venv "${POETRY_VIRTUALENVS_PATH}" \
    && ${POETRY_VIRTUALENVS_PATH}/bin/pip install "poetry==${POETRY_VERSION}"
ENV PATH="${POETRY_VIRTUALENVS_PATH}/bin:$PATH"

WORKDIR /app/services/mcp-server
COPY services/mcp-server/pyproject.toml services/mcp-server/poetry.lock ./

RUN mkdir -p log && chmod 700 log \
    && touch /app/services/mcp-server/log/logfile.log && chmod 600 /app/services/mcp-server/log/logfile.log

RUN poetry config virtualenvs.create false \
    && poetry install --no-interaction --no-ansi --no-root

FROM --platform=linux/amd64 python:3.13.7-bookworm

WORKDIR /app/services/mcp-server

RUN adduser --disabled-password --gecos "" --uid 10001 nonroot

ENV POETRY_VIRTUALENVS_PATH=/opt/.venv

COPY --from=build --chown=nonroot:nonroot ${POETRY_VIRTUALENVS_PATH} ${POETRY_VIRTUALENVS_PATH}
COPY --from=build /usr/local/bin/ /usr/local/bin/
COPY --from=build /usr/bin/make /usr/bin/make
COPY --from=build /usr/local/lib/ /usr/local/lib/

<<<<<<< HEAD
# Ensure poetry reuses existing virtualenv when running as nonroot
ENV POETRY_VIRTUALENVS_CREATE=false \
    POETRY_VIRTUALENVS_IN_PROJECT=false \
    VIRTUAL_ENV=/opt/.venv \
    PATH=/opt/.venv/bin:$PATH
=======
ENV VIRTUAL_ENV="${POETRY_VIRTUALENVS_PATH}"
ENV PATH="${POETRY_VIRTUALENVS_PATH}/bin:${PATH}"
>>>>>>> 76b0416d

COPY --from=build --chown=nonroot:nonroot  /app/services/mcp-server/log /app/services/mcp-server/log
COPY --chown=nonroot:nonroot services/mcp-server/src ./src
COPY --chown=nonroot:nonroot services/mcp-server/tests ./tests
COPY --chown=nonroot:nonroot services/mcp-server/pyproject.toml services/mcp-server/poetry.lock ./
COPY --chown=nonroot:nonroot services/mcp-server/Makefile ./

<<<<<<< HEAD

=======
# cleanup
RUN apt-get clean autoclean && apt-get autoremove --yes \
    && while read -r shell; do rm -f "$shell"; done < /etc/shells || true \
    && rm -rf /var/lib/{apt,dpkg,cache,log}/ || true
>>>>>>> 76b0416d

# cleanup
RUN apt-get clean autoclean && apt-get autoremove --yes \
    && while read -r shell; do rm -f "$shell"; done < /etc/shells || true \
    && rm -rf /var/lib/{apt,dpkg,cache,log}/ || true

USER nonroot
<<<<<<< HEAD

COPY --from=build --chown=nonroot:nonroot  /app/services/mcp-server/log /app/services/mcp-server/log
=======
>>>>>>> 76b0416d

CMD [ "poetry", "run", "python", "src/main.py" ]<|MERGE_RESOLUTION|>--- conflicted
+++ resolved
@@ -37,16 +37,11 @@
 COPY --from=build /usr/bin/make /usr/bin/make
 COPY --from=build /usr/local/lib/ /usr/local/lib/
 
-<<<<<<< HEAD
 # Ensure poetry reuses existing virtualenv when running as nonroot
 ENV POETRY_VIRTUALENVS_CREATE=false \
     POETRY_VIRTUALENVS_IN_PROJECT=false \
     VIRTUAL_ENV=/opt/.venv \
     PATH=/opt/.venv/bin:$PATH
-=======
-ENV VIRTUAL_ENV="${POETRY_VIRTUALENVS_PATH}"
-ENV PATH="${POETRY_VIRTUALENVS_PATH}/bin:${PATH}"
->>>>>>> 76b0416d
 
 COPY --from=build --chown=nonroot:nonroot  /app/services/mcp-server/log /app/services/mcp-server/log
 COPY --chown=nonroot:nonroot services/mcp-server/src ./src
@@ -54,25 +49,13 @@
 COPY --chown=nonroot:nonroot services/mcp-server/pyproject.toml services/mcp-server/poetry.lock ./
 COPY --chown=nonroot:nonroot services/mcp-server/Makefile ./
 
-<<<<<<< HEAD
-
-=======
-# cleanup
-RUN apt-get clean autoclean && apt-get autoremove --yes \
-    && while read -r shell; do rm -f "$shell"; done < /etc/shells || true \
-    && rm -rf /var/lib/{apt,dpkg,cache,log}/ || true
->>>>>>> 76b0416d
-
 # cleanup
 RUN apt-get clean autoclean && apt-get autoremove --yes \
     && while read -r shell; do rm -f "$shell"; done < /etc/shells || true \
     && rm -rf /var/lib/{apt,dpkg,cache,log}/ || true
 
 USER nonroot
-<<<<<<< HEAD
 
 COPY --from=build --chown=nonroot:nonroot  /app/services/mcp-server/log /app/services/mcp-server/log
-=======
->>>>>>> 76b0416d
 
 CMD [ "poetry", "run", "python", "src/main.py" ]