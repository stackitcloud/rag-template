FROM --platform=linux/amd64 python:3.13.7-bookworm AS build

ENV POETRY_VIRTUALENVS_PATH=/app/services/mcp-server/.venv
<<<<<<< HEAD
ENV VIRTUAL_ENV="${POETRY_VIRTUALENVS_PATH}"
=======
>>>>>>> 3ef2a5a4
ENV POETRY_VERSION=2.1.3

WORKDIR /app

RUN DEBIAN_FRONTEND=noninteractive apt-get update \
    && DEBIAN_FRONTEND=noninteractive apt-get install -y build-essential --no-install-recommends make \
    && python3 -m venv "${POETRY_VIRTUALENVS_PATH}" \
    && ${POETRY_VIRTUALENVS_PATH}/bin/pip install "poetry==${POETRY_VERSION}"
ENV PATH="${POETRY_VIRTUALENVS_PATH}/bin:$PATH"

WORKDIR /app/services/mcp-server
COPY services/mcp-server/pyproject.toml services/mcp-server/poetry.lock ./

RUN mkdir -p log && chmod 700 log \
    && touch /app/services/mcp-server/log/logfile.log && chmod 600 /app/services/mcp-server/log/logfile.log

RUN poetry config virtualenvs.create false \
    && poetry install --no-interaction --no-ansi --no-root

<<<<<<< HEAD
FROM --platform=linux/amd64 python:3.11.7-bookworm

WORKDIR /app/services/mcp-server
=======
FROM --platform=linux/amd64 python:3.13.7-bookworm
ARG dev=0
>>>>>>> 3ef2a5a4

RUN adduser --disabled-password --gecos "" --uid 10001 nonroot

ENV POETRY_VIRTUALENVS_PATH=/app/services/mcp-server/.venv
COPY --from=build --chown=nonroot:nonroot ${POETRY_VIRTUALENVS_PATH} ${POETRY_VIRTUALENVS_PATH}
COPY --from=build /usr/local/bin/ /usr/local/bin/
COPY --from=build /usr/bin/make /usr/bin/make
COPY --from=build /usr/local/lib/ /usr/local/lib/

# cleanup
RUN apt-get clean autoclean && apt-get autoremove --yes \
    && while read -r shell; do rm -f "$shell"; done < /etc/shells || true \
    && rm -rf /var/lib/{apt,dpkg,cache,log}/ || true

ENV VIRTUAL_ENV="${POETRY_VIRTUALENVS_PATH}"
ENV PATH="${POETRY_VIRTUALENVS_PATH}/bin:${PATH}"

USER nonroot
COPY --from=build --chown=nonroot:nonroot  /app/services/mcp-server/log /app/services/mcp-server/log
COPY --chown=nonroot:nonroot services/mcp-server/src ./src
COPY --chown=nonroot:nonroot services/mcp-server/tests ./tests
COPY --chown=nonroot:nonroot services/mcp-server/pyproject.toml services/mcp-server/poetry.lock ./
COPY --chown=nonroot:nonroot services/mcp-server/Makefile ./


CMD [ "poetry", "run", "python", "src/main.py" ]<|MERGE_RESOLUTION|>--- conflicted
+++ resolved
@@ -1,10 +1,7 @@
 FROM --platform=linux/amd64 python:3.13.7-bookworm AS build
 
 ENV POETRY_VIRTUALENVS_PATH=/app/services/mcp-server/.venv
-<<<<<<< HEAD
 ENV VIRTUAL_ENV="${POETRY_VIRTUALENVS_PATH}"
-=======
->>>>>>> 3ef2a5a4
 ENV POETRY_VERSION=2.1.3
 
 WORKDIR /app
@@ -24,14 +21,9 @@
 RUN poetry config virtualenvs.create false \
     && poetry install --no-interaction --no-ansi --no-root
 
-<<<<<<< HEAD
-FROM --platform=linux/amd64 python:3.11.7-bookworm
+FROM --platform=linux/amd64 python:3.13.7-bookworm
 
 WORKDIR /app/services/mcp-server
-=======
-FROM --platform=linux/amd64 python:3.13.7-bookworm
-ARG dev=0
->>>>>>> 3ef2a5a4
 
 RUN adduser --disabled-password --gecos "" --uid 10001 nonroot
 
