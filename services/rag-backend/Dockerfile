FROM --platform=linux/amd64 python:3.13-bookworm AS build

ARG dev=0
ENV POETRY_VIRTUALENVS_PATH=/app/services/rag-backend/.venv
ENV POETRY_VERSION=2.1.3 \
    PATH=${POETRY_VIRTUALENVS_PATH}/bin:$PATH

# Build argument to control which dependency group to install
ARG DEPENDENCY_GROUP=prod

WORKDIR /app

RUN DEBIAN_FRONTEND=noninteractive apt-get update \
    && DEBIAN_FRONTEND=noninteractive apt-get install -y build-essential --no-install-recommends make \
    && python3 -m venv "${POETRY_VIRTUALENVS_PATH}" \
    && ${POETRY_VIRTUALENVS_PATH}/bin/pip install "poetry==${POETRY_VERSION}"
<<<<<<< HEAD
=======
ENV PATH="${POETRY_VIRTUALENVS_PATH}/bin:$PATH"

COPY libs/rag-core-lib /app/libs/rag-core-lib
COPY libs/rag-core-api /app/libs/rag-core-api
>>>>>>> 76b0416d

# Copy service manifest + lockfile and install runtime deps using the lock
WORKDIR /app/services/rag-backend
COPY services/rag-backend/pyproject.toml services/rag-backend/poetry.lock ./

<<<<<<< HEAD
# Copy the required lib dependencies
COPY libs/rag-core-api/pyproject.toml libs/rag-core-api/poetry.lock /app/libs/rag-core-api/
COPY libs/rag-core-api/src /app/libs/rag-core-api/src
COPY libs/rag-core-lib/pyproject.toml libs/rag-core-lib/poetry.lock /app/libs/rag-core-lib/
COPY libs/rag-core-lib/src /app/libs/rag-core-lib/src

RUN mkdir -p log && chmod 700 log \
    && touch /app/services/rag-backend/log/logfile.log && chmod 600 /app/services/rag-backend/log/logfile.log

RUN poetry config virtualenvs.create false &&\
    if [ "$dev" = "1" ]; then \
    poetry install --no-interaction --no-ansi --no-root --with dev; \
    else \
    poetry install --no-interaction --no-ansi --no-root; \
    fi
=======
RUN mkdir -p log && chmod 700 log \
    && touch /app/services/rag-backend/log/logfile.log && chmod 600 /app/services/rag-backend/log/logfile.log

RUN poetry config virtualenvs.create false \
    && cd /app/services/rag-backend \
    && poetry install --no-interaction --no-ansi --no-root --with ${DEPENDENCY_GROUP}
>>>>>>> 76b0416d

FROM --platform=linux/amd64 python:3.13-bookworm

WORKDIR /app/services/rag-backend

RUN adduser --disabled-password --gecos "" --uid 10001 nonroot

ENV POETRY_VIRTUALENVS_PATH=/opt/.venv
ENV POETRY_VIRTUALENVS_CREATE=false \
    POETRY_VIRTUALENVS_IN_PROJECT=false \
    VIRTUAL_ENV=${POETRY_VIRTUALENVS_PATH} \
    PATH=${POETRY_VIRTUALENVS_PATH}/bin:$PATH

COPY --from=build --chown=nonroot:nonroot ${POETRY_VIRTUALENVS_PATH} ${POETRY_VIRTUALENVS_PATH}
COPY --from=build /usr/local/bin/ /usr/local/bin/
COPY --from=build /usr/bin/make /usr/bin/make
COPY --from=build /usr/local/lib/ /usr/local/lib/

<<<<<<< HEAD
=======
ENV VIRTUAL_ENV="${POETRY_VIRTUALENVS_PATH}"
ENV PATH="${POETRY_VIRTUALENVS_PATH}/bin:${PATH}"

>>>>>>> 76b0416d
COPY --chown=nonroot:nonroot services/rag-backend .
# Preserve log directory from build stage
COPY --from=build --chown=nonroot:nonroot /app/services/rag-backend/log /app/services/rag-backend/log

# Copy the library source code to the final stage only for local path dependencies
ARG DEPENDENCY_GROUP=prod
COPY --from=build --chown=nonroot:nonroot \
    /app/libs/rag-core-api \
    /tmp/conditional-libs/rag-core-api
COPY --from=build --chown=nonroot:nonroot \
    /app/libs/rag-core-lib \
    /tmp/conditional-libs/rag-core-lib

# Move libraries to final location only if using prod-local
RUN if [ "$DEPENDENCY_GROUP" = "prod-local" ]; then \
        mkdir -p /app/libs && \
        mv /tmp/conditional-libs/* /app/libs/ && \
        chown -R nonroot:nonroot /app/libs; \
    fi && \
    rm -rf /tmp/conditional-libs
<<<<<<< HEAD

# Ensure poetry reuses existing virtualenv when running as nonroot
=======
>>>>>>> 76b0416d

# cleanup
RUN apt-get clean autoclean && apt-get autoremove --yes \
    && while read -r shell; do rm -f "$shell"; done < /etc/shells || true \
    && rm -rf /var/lib/{apt,dpkg,cache,log}/ || true

USER nonroot<|MERGE_RESOLUTION|>--- conflicted
+++ resolved
@@ -1,9 +1,11 @@
 FROM --platform=linux/amd64 python:3.13-bookworm AS build
 
-ARG dev=0
 ENV POETRY_VIRTUALENVS_PATH=/app/services/rag-backend/.venv
-ENV POETRY_VERSION=2.1.3 \
-    PATH=${POETRY_VIRTUALENVS_PATH}/bin:$PATH
+ENV POETRY_VIRTUALENVS_CREATE=false \
+    POETRY_VIRTUALENVS_IN_PROJECT=false \
+    VIRTUAL_ENV=/opt/.venv \
+    PATH=/opt/.venv/bin:$PATH \
+    POETRY_VERSION=2.1.3
 
 # Build argument to control which dependency group to install
 ARG DEPENDENCY_GROUP=prod
@@ -14,19 +16,11 @@
     && DEBIAN_FRONTEND=noninteractive apt-get install -y build-essential --no-install-recommends make \
     && python3 -m venv "${POETRY_VIRTUALENVS_PATH}" \
     && ${POETRY_VIRTUALENVS_PATH}/bin/pip install "poetry==${POETRY_VERSION}"
-<<<<<<< HEAD
-=======
-ENV PATH="${POETRY_VIRTUALENVS_PATH}/bin:$PATH"
-
-COPY libs/rag-core-lib /app/libs/rag-core-lib
-COPY libs/rag-core-api /app/libs/rag-core-api
->>>>>>> 76b0416d
 
 # Copy service manifest + lockfile and install runtime deps using the lock
 WORKDIR /app/services/rag-backend
 COPY services/rag-backend/pyproject.toml services/rag-backend/poetry.lock ./
 
-<<<<<<< HEAD
 # Copy the required lib dependencies
 COPY libs/rag-core-api/pyproject.toml libs/rag-core-api/poetry.lock /app/libs/rag-core-api/
 COPY libs/rag-core-api/src /app/libs/rag-core-api/src
@@ -36,20 +30,9 @@
 RUN mkdir -p log && chmod 700 log \
     && touch /app/services/rag-backend/log/logfile.log && chmod 600 /app/services/rag-backend/log/logfile.log
 
-RUN poetry config virtualenvs.create false &&\
-    if [ "$dev" = "1" ]; then \
-    poetry install --no-interaction --no-ansi --no-root --with dev; \
-    else \
-    poetry install --no-interaction --no-ansi --no-root; \
-    fi
-=======
-RUN mkdir -p log && chmod 700 log \
-    && touch /app/services/rag-backend/log/logfile.log && chmod 600 /app/services/rag-backend/log/logfile.log
-
 RUN poetry config virtualenvs.create false \
     && cd /app/services/rag-backend \
     && poetry install --no-interaction --no-ansi --no-root --with ${DEPENDENCY_GROUP}
->>>>>>> 76b0416d
 
 FROM --platform=linux/amd64 python:3.13-bookworm
 
@@ -68,12 +51,6 @@
 COPY --from=build /usr/bin/make /usr/bin/make
 COPY --from=build /usr/local/lib/ /usr/local/lib/
 
-<<<<<<< HEAD
-=======
-ENV VIRTUAL_ENV="${POETRY_VIRTUALENVS_PATH}"
-ENV PATH="${POETRY_VIRTUALENVS_PATH}/bin:${PATH}"
-
->>>>>>> 76b0416d
 COPY --chown=nonroot:nonroot services/rag-backend .
 # Preserve log directory from build stage
 COPY --from=build --chown=nonroot:nonroot /app/services/rag-backend/log /app/services/rag-backend/log
@@ -94,15 +71,11 @@
         chown -R nonroot:nonroot /app/libs; \
     fi && \
     rm -rf /tmp/conditional-libs
-<<<<<<< HEAD
-
-# Ensure poetry reuses existing virtualenv when running as nonroot
-=======
->>>>>>> 76b0416d
 
 # cleanup
 RUN apt-get clean autoclean && apt-get autoremove --yes \
     && while read -r shell; do rm -f "$shell"; done < /etc/shells || true \
     && rm -rf /var/lib/{apt,dpkg,cache,log}/ || true
 
-USER nonroot+USER nonroot
+COPY --from=build --chown=nonroot:nonroot  /app/services/rag-backend/log /app/services/rag-backend/log