--- conflicted
+++ resolved
@@ -70,13 +70,9 @@
 dictionaries = ["en_US", "python", "technical", "pandas"]
 ban-relative-imports = true
 per-file-ignores = """
-<<<<<<< HEAD
   ./main.py: D100,
   ./tests/*: S101,D100,D103,D104
-=======
-  ./tests/*: S101,
   **/__init__.py: D104,
->>>>>>> 210c8759
 """
 
 
@@ -118,8 +114,8 @@
 
 
 [tool.poetry.group.prod.dependencies]
-rag-core-api = "==3.2.1"
-rag-core-lib = "==3.2.1"
+rag-core-api = "==3.4.0"
+rag-core-lib = "==3.4.0"
 
 
 [tool.poetry.group.prod-local.dependencies]
