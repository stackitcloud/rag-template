[tool.poetry]
name = "rag-backend-usecase-example"
version = "v3.4.0"
description = "This example demonstrates the use of the rag-core-api and how to replace components of its dependency container."
authors = [
    "STACKIT GmbH & Co. KG <data-ai@stackit.cloud>",
]
maintainers = [
    "Andreas Klos <andreas.klos@stackit.cloud>",
]
readme = "README.md"
license = "Apache-2.0"
repository = "https://github.com/stackitcloud/rag-template"

[tool.poetry.dependencies]
python = "^3.13"
setuptools = "<80.9"
<<<<<<< HEAD
=======
propcache = "0.4.1"
>>>>>>> 76b0416d

[tool.poetry.group.test.dependencies]
pytest = "^8.2.1"
coverage = "^7.8.0"

[tool.poetry.group.lint.dependencies]
flake8 = "^7.2.0"
flake8-black = "^0.4.0"
flake8-pyproject = "^1.2.3"
flake8-quotes = "^3.4.0"
flake8-return = "^1.2.0"
flake8-annotations-complexity = "^0.1.0"
flake8-bandit = "^4.1.1"
flake8-bugbear = "^24.8.19"
flake8-builtins = "^2.5.0"
flake8-comprehensions = "^3.15.0"
flake8-eradicate = "^1.5.0"
flake8-expression-complexity = "^0.0.11"
flake8-logging-format = "^2024.24.12"
flake8-docstrings = "^1.7.0"
flake8-pytest-style = "^2.0.0"
pep8-naming = "^0.15.1"
flake8-eol = "^0.0.8"
flake8-exceptions = "^0.0.1a0"
flake8-simplify = "^0.22.0"
flake8-wot = "^0.2.0"
flake8-function-order = "^0.0.5"
flake8-tidy-imports = "^4.10.0"

[tool.poetry.group.dev.dependencies]
debugpy = "^1.8.14"
rag-core-api = {path = "../../libs/rag-core-api", develop = true}
rag-core-lib = {path = "../../libs/rag-core-lib", develop = true}

[build-system]
requires = ["poetry-core"]
build-backend = "poetry.core.masonry.api"


[tool.flake8]
exclude= [".eggs", "./libs/*", ".git", ".hg", ".mypy_cache", ".tox", ".venv", ".devcontainer", "venv", "_build", "buck-out", "build", "dist"]
statistics = true
show-source = false
max-complexity = 8
max-annotations-complexity = 3
docstring-convention = 'numpy'
max-line-length = 120
ignore = ["E203", "W503", "E704"]
inline-quotes = '"'
docstring-quotes = '"""'
multiline-quotes = '"""'
dictionaries = ["en_US", "python", "technical", "pandas"]
ban-relative-imports = true
per-file-ignores = """
  ./main.py: D100,
<<<<<<< HEAD
  ./tests/*: S101,D100,D103,D104,
=======
  ./tests/*: S101,D100,D103,D104
>>>>>>> 76b0416d
  **/__init__.py: D104,
"""


[tool.black]
line-length = 120
exclude = """
/(
     .eggs
    | .git
    | .hg
    | .mypy_cache
    | .nox
    | .pants.d
    | .tox
    | .venv
    | _build
    | buck-out
    | build
    | dist
    | node_modules
    | venv
)/
"""


[tool.isort]
profile = "black"
skip = ['.eggs', '.git', '.hg', '.mypy_cache', '.nox', '.pants.d', '.tox', '.venv', '_build', 'buck-out', 'build', 'dist', 'node_modules', 'venv']
skip_gitignore = true

[tool.pylint]
max-line-length = 120

# Prefer PyPI, but allow resolving from TestPyPI for internal libs
[[tool.poetry.source]]
name = "testpypi"
url = "https://test.pypi.org/simple/"
priority = "supplemental"

<<<<<<< HEAD
=======

>>>>>>> 76b0416d
[tool.poetry.group.prod.dependencies]
rag-core-api = "==3.4.0"
rag-core-lib = "==3.4.0"

<<<<<<< HEAD
=======

>>>>>>> 76b0416d
[tool.poetry.group.prod-local.dependencies]
# Use local path for Tilt/development with production Dockerfile
rag-core-api = {path = "../../libs/rag-core-api"}
rag-core-lib = {path = "../../libs/rag-core-lib"}<|MERGE_RESOLUTION|>--- conflicted
+++ resolved
@@ -15,10 +15,7 @@
 [tool.poetry.dependencies]
 python = "^3.13"
 setuptools = "<80.9"
-<<<<<<< HEAD
-=======
 propcache = "0.4.1"
->>>>>>> 76b0416d
 
 [tool.poetry.group.test.dependencies]
 pytest = "^8.2.1"
@@ -74,11 +71,7 @@
 ban-relative-imports = true
 per-file-ignores = """
   ./main.py: D100,
-<<<<<<< HEAD
   ./tests/*: S101,D100,D103,D104,
-=======
-  ./tests/*: S101,D100,D103,D104
->>>>>>> 76b0416d
   **/__init__.py: D104,
 """
 
@@ -119,18 +112,11 @@
 url = "https://test.pypi.org/simple/"
 priority = "supplemental"
 
-<<<<<<< HEAD
-=======
 
->>>>>>> 76b0416d
 [tool.poetry.group.prod.dependencies]
 rag-core-api = "==3.4.0"
 rag-core-lib = "==3.4.0"
 
-<<<<<<< HEAD
-=======
-
->>>>>>> 76b0416d
 [tool.poetry.group.prod-local.dependencies]
 # Use local path for Tilt/development with production Dockerfile
 rag-core-api = {path = "../../libs/rag-core-api"}
